/*
	Copyright 2016 - 2020 Benjamin Vedder	benjamin@vedder.se

	This file is part of the VESC firmware.

	The VESC firmware is free software: you can redistribute it and/or modify
    it under the terms of the GNU General Public License as published by
    the Free Software Foundation, either version 3 of the License, or
    (at your option) any later version.

    The VESC firmware is distributed in the hope that it will be useful,
    but WITHOUT ANY WARRANTY; without even the implied warranty of
    MERCHANTABILITY or FITNESS FOR A PARTICULAR PURPOSE.  See the
    GNU General Public License for more details.

    You should have received a copy of the GNU General Public License
    along with this program.  If not, see <http://www.gnu.org/licenses/>.
 */

#include "mc_interface.h"
#include "mcpwm.h"
#include "mcpwm_foc.h"
#include "ledpwm.h"
#include "stm32f4xx_conf.h"
#include "hw.h"
#include "terminal.h"
#include "utils.h"
#include "ch.h"
#include "hal.h"
#include "commands.h"
#include "encoder.h"
#include "buffer.h"
#include "gpdrive.h"
#include "comm_can.h"
#include "shutdown.h"
#include "app.h"
#include "utils.h"
#include "mempools.h"
#include "crc.h"
#include "bms.h"
#include "events.h"

#include <math.h>
#include <stdlib.h>
#include <string.h>

// Macros
#define DIR_MULT		(motor_now()->m_conf.m_invert_direction ? -1.0 : 1.0)

// Global variables
volatile uint16_t ADC_Value[HW_ADC_CHANNELS + HW_ADC_CHANNELS_EXTRA];
volatile float ADC_curr_norm_value[6];

typedef struct {
	volatile mc_configuration m_conf;
	mc_fault_code m_fault_now;
	setup_stats m_stats;
	int m_ignore_iterations;
	int m_drv_fault_iterations;
	unsigned int m_cycles_running;
	bool m_lock_enabled;
	bool m_lock_override_once;
	float m_motor_current_sum;
	float m_input_current_sum;
	float m_motor_current_iterations;
	float m_input_current_iterations;
	float m_motor_id_sum;
	float m_motor_iq_sum;
	float m_motor_id_iterations;
	float m_motor_iq_iterations;
	float m_motor_vd_sum;
	float m_motor_vq_sum;
	float m_motor_vd_iterations;
	float m_motor_vq_iterations;
	float m_amp_seconds;
	float m_amp_seconds_charged;
	float m_watt_seconds;
	float m_watt_seconds_charged;
	float m_position_set;
	float m_temp_fet;
	float m_temp_motor;
	float m_gate_driver_voltage;
	float m_motor_current_unbalance;
	float m_motor_current_unbalance_error_rate;
	float m_f_samp_now;
	float m_input_voltage_filtered;
	float m_input_voltage_filtered_slower;

	// Backup data counters
	uint64_t m_odometer_last;
	uint64_t m_runtime_last;
} motor_if_state_t;

// Private variables
static volatile motor_if_state_t m_motor_1;
#ifdef HW_HAS_DUAL_MOTORS
static volatile motor_if_state_t m_motor_2;
#endif

// Sampling variables
#define ADC_SAMPLE_MAX_LEN		2000
__attribute__((section(".ram4"))) static volatile int16_t m_curr0_samples[ADC_SAMPLE_MAX_LEN];
__attribute__((section(".ram4"))) static volatile int16_t m_curr1_samples[ADC_SAMPLE_MAX_LEN];
__attribute__((section(".ram4"))) static volatile int16_t m_ph1_samples[ADC_SAMPLE_MAX_LEN];
__attribute__((section(".ram4"))) static volatile int16_t m_ph2_samples[ADC_SAMPLE_MAX_LEN];
__attribute__((section(".ram4"))) static volatile int16_t m_ph3_samples[ADC_SAMPLE_MAX_LEN];
__attribute__((section(".ram4"))) static volatile int16_t m_vzero_samples[ADC_SAMPLE_MAX_LEN];
__attribute__((section(".ram4"))) static volatile uint8_t m_status_samples[ADC_SAMPLE_MAX_LEN];
__attribute__((section(".ram4"))) static volatile int16_t m_curr_fir_samples[ADC_SAMPLE_MAX_LEN];
__attribute__((section(".ram4"))) static volatile int16_t m_f_sw_samples[ADC_SAMPLE_MAX_LEN];
__attribute__((section(".ram4"))) static volatile int8_t m_phase_samples[ADC_SAMPLE_MAX_LEN];

static volatile int m_sample_len;
static volatile int m_sample_int;
static volatile bool m_sample_raw;
static volatile debug_sampling_mode m_sample_mode;
static volatile debug_sampling_mode m_sample_mode_last;
static volatile int m_sample_now;
static volatile int m_sample_trigger;
static volatile float m_last_adc_duration_sample;
static volatile bool m_sample_is_second_motor;
static volatile mc_fault_code m_fault_stop_fault;
static volatile bool m_fault_stop_is_second_motor;

// Private functions
static void update_override_limits(volatile motor_if_state_t *motor, volatile mc_configuration *conf);
static void run_timer_tasks(volatile motor_if_state_t *motor);
static void update_stats(volatile motor_if_state_t *motor);
static volatile motor_if_state_t *motor_now(void);

// Function pointers
static void(*pwn_done_func)(void) = 0;

// Threads
static THD_WORKING_AREA(timer_thread_wa, 1024);
static THD_FUNCTION(timer_thread, arg);
static THD_WORKING_AREA(sample_send_thread_wa, 512);
static THD_FUNCTION(sample_send_thread, arg);
static thread_t *sample_send_tp;
static THD_WORKING_AREA(fault_stop_thread_wa, 512);
static THD_FUNCTION(fault_stop_thread, arg);
static thread_t *fault_stop_tp;
static THD_WORKING_AREA(stat_thread_wa, 512);
static THD_FUNCTION(stat_thread, arg);

void mc_interface_init(void) {
	memset((void*)&m_motor_1, 0, sizeof(motor_if_state_t));
#ifdef HW_HAS_DUAL_MOTORS
	memset((void*)&m_motor_2, 0, sizeof(motor_if_state_t));
#endif

	conf_general_read_mc_configuration((mc_configuration*)&m_motor_1.m_conf, false);
#ifdef HW_HAS_DUAL_MOTORS
	conf_general_read_mc_configuration((mc_configuration*)&m_motor_2.m_conf, true);
#endif

#ifdef HW_HAS_DUAL_MOTORS
	m_motor_1.m_conf.motor_type = MOTOR_TYPE_FOC;
	m_motor_2.m_conf.motor_type = MOTOR_TYPE_FOC;
#endif

	m_last_adc_duration_sample = 0.0;
	m_sample_len = 1000;
	m_sample_int = 1;
	m_sample_now = 0;
	m_sample_raw = false;
	m_sample_trigger = 0;
	m_sample_mode = DEBUG_SAMPLING_OFF;
	m_sample_mode_last = DEBUG_SAMPLING_OFF;
	m_sample_is_second_motor = false;

	mc_interface_stat_reset();

	// Start threads
	chThdCreateStatic(timer_thread_wa, sizeof(timer_thread_wa), NORMALPRIO, timer_thread, NULL);
	chThdCreateStatic(sample_send_thread_wa, sizeof(sample_send_thread_wa), NORMALPRIO - 1, sample_send_thread, NULL);
	chThdCreateStatic(fault_stop_thread_wa, sizeof(fault_stop_thread_wa), HIGHPRIO - 3, fault_stop_thread, NULL);
	chThdCreateStatic(stat_thread_wa, sizeof(stat_thread_wa), NORMALPRIO, stat_thread, NULL);

	int motor_old = mc_interface_get_motor_thread();
	mc_interface_select_motor_thread(1);
#ifdef HW_HAS_DRV8301
	drv8301_set_oc_mode(motor_now()->m_conf.m_drv8301_oc_mode);
	drv8301_set_oc_adj(motor_now()->m_conf.m_drv8301_oc_adj);
#elif defined(HW_HAS_DRV8320S)
	drv8320s_set_oc_mode(motor_now()->m_conf.m_drv8301_oc_mode);
	drv8320s_set_oc_adj(motor_now()->m_conf.m_drv8301_oc_adj);
#elif defined(HW_HAS_DRV8323S)
	drv8323s_set_oc_mode(motor_now()->m_conf.m_drv8301_oc_mode);
	drv8323s_set_oc_adj(motor_now()->m_conf.m_drv8301_oc_adj);
	DRV8323S_CUSTOM_SETTINGS();
#endif

#if defined HW_HAS_DUAL_MOTORS || defined HW_HAS_DUAL_PARALLEL
	mc_interface_select_motor_thread(2);
#ifdef HW_HAS_DRV8301
	drv8301_set_oc_mode(motor_now()->m_conf.m_drv8301_oc_mode);
	drv8301_set_oc_adj(motor_now()->m_conf.m_drv8301_oc_adj);
#elif defined(HW_HAS_DRV8320S)
	drv8320s_set_oc_mode(motor_now()->m_conf.m_drv8301_oc_mode);
	drv8320s_set_oc_adj(motor_now()->m_conf.m_drv8301_oc_adj);
#elif defined(HW_HAS_DRV8323S)
	drv8323s_set_oc_mode(motor_now()->m_conf.m_drv8301_oc_mode);
	drv8323s_set_oc_adj(motor_now()->m_conf.m_drv8301_oc_adj);
	DRV8323S_CUSTOM_SETTINGS();
#endif
#endif
	mc_interface_select_motor_thread(motor_old);

	// Initialize encoder
	switch (motor_now()->m_conf.m_sensor_port_mode) {
	case SENSOR_PORT_MODE_ABI:
		SENSOR_PORT_3V3();
		encoder_init_abi(motor_now()->m_conf.m_encoder_counts);
		break;

	case SENSOR_PORT_MODE_AS5047_SPI:
		SENSOR_PORT_3V3();
		encoder_init_as5047p_spi();
		break;

	case SENSOR_PORT_MODE_MT6816_SPI:
#if 0
		encoder_init_mt6816_spi();
		break;
#endif

	case SENSOR_PORT_MODE_PWM_ENCODER:
		encoder_init_pwm();
		break;

	case SENSOR_PORT_MODE_PWM_ENCODER:
		encoder_init_pwm();
		break;

	case SENSOR_PORT_MODE_AD2S1205:
		encoder_init_ad2s1205_spi();
		break;

	case SENSOR_PORT_MODE_SINCOS:
		encoder_init_sincos(motor_now()->m_conf.foc_encoder_sin_gain, motor_now()->m_conf.foc_encoder_sin_offset,
							motor_now()->m_conf.foc_encoder_cos_gain, motor_now()->m_conf.foc_encoder_cos_offset,
							motor_now()->m_conf.foc_encoder_sincos_filter_constant);
		break;

	case SENSOR_PORT_MODE_TS5700N8501:
	case SENSOR_PORT_MODE_TS5700N8501_MULTITURN: {
		app_configuration *appconf = mempools_alloc_appconf();
		conf_general_read_app_configuration(appconf);
		if (appconf->app_to_use == APP_ADC ||
				appconf->app_to_use == APP_UART ||
				appconf->app_to_use == APP_PPM_UART ||
				appconf->app_to_use == APP_ADC_UART) {
			appconf->app_to_use = APP_NONE;
			conf_general_store_app_configuration(appconf);
		}
		mempools_free_appconf(appconf);
		encoder_init_ts5700n8501();
	} break;

	default:
		SENSOR_PORT_5V();
		break;
	}

	// Initialize selected implementation
	switch (motor_now()->m_conf.motor_type) {
	case MOTOR_TYPE_BLDC:
	case MOTOR_TYPE_DC:
		mcpwm_init(&motor_now()->m_conf);
		break;

	case MOTOR_TYPE_FOC:
#ifdef HW_HAS_DUAL_MOTORS
		mcpwm_foc_init(&m_motor_1.m_conf, &m_motor_2.m_conf);
#else
		mcpwm_foc_init(&m_motor_1.m_conf, &m_motor_1.m_conf);
#endif
		break;

	case MOTOR_TYPE_GPD:
		gpdrive_init(&motor_now()->m_conf);
		break;

	default:
		break;
	}

	bms_init((bms_config*)&m_motor_1.m_conf.bms);
}

int mc_interface_motor_now(void) {
#if defined HW_HAS_DUAL_MOTORS || defined HW_HAS_DUAL_PARALLEL
	int isr_motor = mcpwm_foc_isr_motor();
	int thd_motor = chThdGetSelfX()->motor_selected;

	if (isr_motor > 0) {
		return isr_motor;
	} else if (thd_motor > 0) {
		return thd_motor;
	} else {
		return 1;
	}
#else
	return 1;
#endif
}

/**
 * Select motor for current thread. When a thread has a motor selected,
 * the mc_interface functions will use that motor for that thread. This
 * is only relevant for dual motor hardware.
 *
 * @param motor
 * 0: no specific motor selected, the last motor will be used.
 * 1: motor 1 selected (default).
 * 2: motor 2 selected.
 */
void mc_interface_select_motor_thread(int motor) {
#if defined HW_HAS_DUAL_MOTORS || defined HW_HAS_DUAL_PARALLEL
	if (motor == 0 || motor == 1 || motor == 2) {
		chThdGetSelfX()->motor_selected = motor;
	}
#else
	(void)motor;
#endif
}

/**
 * Get the motor selected for the current thread.
 *
 * @return
 * 0: no specific motor selected, the last motor will be used.
 * 1: motor 1 selected (default).
 * 2: motor 2 selected.
 */
int mc_interface_get_motor_thread(void) {
	return chThdGetSelfX()->motor_selected;
}

const volatile mc_configuration* mc_interface_get_configuration(void) {
	return &motor_now()->m_conf;
}

void mc_interface_set_configuration(mc_configuration *configuration) {
	volatile motor_if_state_t *motor = motor_now();

#if defined HW_HAS_DUAL_MOTORS || defined HW_HAS_DUAL_PARALLEL
	configuration->motor_type = MOTOR_TYPE_FOC;
#endif

	if (motor->m_conf.m_sensor_port_mode != configuration->m_sensor_port_mode) {
		encoder_deinit();
		switch (configuration->m_sensor_port_mode) {
		case SENSOR_PORT_MODE_ABI:
			SENSOR_PORT_3V3();
			encoder_init_abi(configuration->m_encoder_counts);
			break;

		case SENSOR_PORT_MODE_AS5047_SPI:
			SENSOR_PORT_3V3();
			encoder_init_as5047p_spi();
			break;

		case SENSOR_PORT_MODE_MT6816_SPI:
<<<<<<< HEAD
			encoder_init_mt6816_spi();
			break;
=======
#if 0
			encoder_init_mt6816_spi();
			break;
#endif
>>>>>>> df5bd9a3

		case SENSOR_PORT_MODE_PWM_ENCODER:
			encoder_init_pwm();
			break;

		case SENSOR_PORT_MODE_AD2S1205:
			encoder_init_ad2s1205_spi();
			break;

		case SENSOR_PORT_MODE_SINCOS:
			encoder_init_sincos(motor->m_conf.foc_encoder_sin_gain, motor->m_conf.foc_encoder_sin_offset,
								motor->m_conf.foc_encoder_cos_gain, motor->m_conf.foc_encoder_cos_offset,
								motor->m_conf.foc_encoder_sincos_filter_constant);
			break;

		case SENSOR_PORT_MODE_TS5700N8501:
		case SENSOR_PORT_MODE_TS5700N8501_MULTITURN: {
			app_configuration *appconf = mempools_alloc_appconf();
			*appconf = *app_get_configuration();
			if (appconf->app_to_use == APP_ADC ||
					appconf->app_to_use == APP_UART ||
					appconf->app_to_use == APP_PPM_UART ||
					appconf->app_to_use == APP_ADC_UART) {
				appconf->app_to_use = APP_NONE;
				conf_general_store_app_configuration(appconf);
				app_set_configuration(appconf);
			}
			mempools_free_appconf(appconf);
			encoder_init_ts5700n8501();
		} break;

		default:
			SENSOR_PORT_5V();
			break;
		}
	}

	if (configuration->m_sensor_port_mode == SENSOR_PORT_MODE_ABI) {
		encoder_set_counts(configuration->m_encoder_counts);
	}

#ifdef HW_HAS_DRV8301
	drv8301_set_oc_mode(configuration->m_drv8301_oc_mode);
	drv8301_set_oc_adj(configuration->m_drv8301_oc_adj);
#elif defined(HW_HAS_DRV8320S)
	drv8320s_set_oc_mode(configuration->m_drv8301_oc_mode);
	drv8320s_set_oc_adj(configuration->m_drv8301_oc_adj);
#elif defined(HW_HAS_DRV8323S)
	drv8323s_set_oc_mode(configuration->m_drv8301_oc_mode);
	drv8323s_set_oc_adj(configuration->m_drv8301_oc_adj);
#endif

#ifdef HW_HAS_DUAL_PARALLEL
	mc_interface_select_motor_thread(2);
#ifdef HW_HAS_DRV8301
	drv8301_set_oc_mode(configuration->m_drv8301_oc_mode);
	drv8301_set_oc_adj(configuration->m_drv8301_oc_adj);
#elif defined(HW_HAS_DRV8320S)
	drv8320s_set_oc_mode(configuration->m_drv8301_oc_mode);
	drv8320s_set_oc_adj(configuration->m_drv8301_oc_adj);
#elif defined(HW_HAS_DRV8323S)
	drv8323s_set_oc_mode(configuration->m_drv8301_oc_mode);
	drv8323s_set_oc_adj(configuration->m_drv8301_oc_adj);
#endif
	mc_interface_select_motor_thread(1);
#endif

	if (motor->m_conf.motor_type != configuration->motor_type) {
		mcpwm_deinit();
		mcpwm_foc_deinit();
		gpdrive_deinit();

		motor->m_conf = *configuration;

		switch (motor->m_conf.motor_type) {
		case MOTOR_TYPE_BLDC:
		case MOTOR_TYPE_DC:
			mcpwm_init(&motor->m_conf);
			break;

		case MOTOR_TYPE_FOC:
#ifdef HW_HAS_DUAL_MOTORS
			mcpwm_foc_init(&m_motor_1.m_conf, &m_motor_2.m_conf);
#else
			mcpwm_foc_init(&m_motor_1.m_conf, &m_motor_1.m_conf);
#endif
			break;

		case MOTOR_TYPE_GPD:
			gpdrive_init(&motor->m_conf);
			break;

		default:
			break;
		}
	} else {
		motor->m_conf = *configuration;
	}

	update_override_limits(motor, &motor->m_conf);

	switch (motor->m_conf.motor_type) {
	case MOTOR_TYPE_BLDC:
	case MOTOR_TYPE_DC:
		mcpwm_set_configuration(&motor->m_conf);
		break;

	case MOTOR_TYPE_FOC:
#ifdef HW_HAS_DUAL_MOTORS
		if (motor == &m_motor_1) {
			m_motor_2.m_conf.foc_f_zv = motor->m_conf.foc_f_zv;
		} else {
			m_motor_1.m_conf.foc_f_zv = motor->m_conf.foc_f_zv;
		}
#endif
		mcpwm_foc_set_configuration(&motor->m_conf);
		break;

	case MOTOR_TYPE_GPD:
		gpdrive_set_configuration(&motor->m_conf);
		break;

	default:
		break;
	}

	bms_init(&configuration->bms);
}

bool mc_interface_dccal_done(void) {
	bool ret = false;
	switch (motor_now()->m_conf.motor_type) {
	case MOTOR_TYPE_BLDC:
	case MOTOR_TYPE_DC:
		ret = mcpwm_is_dccal_done();
		break;

	case MOTOR_TYPE_FOC:
		ret = mcpwm_foc_is_dccal_done();
		break;

	case MOTOR_TYPE_GPD:
		ret = gpdrive_is_dccal_done();
		break;

	default:
		break;
	}

	return ret;
}

/**
 * Set a function that should be called after each PWM cycle.
 *
 * Note: this function is called from an interrupt.
 *
 * @param p_func
 * The function to be called. 0 will not call any function.
 */
void mc_interface_set_pwm_callback(void (*p_func)(void)) {
	pwn_done_func = p_func;
}

/**
 * Lock the control by disabling all control commands.
 */
void mc_interface_lock(void) {
	motor_now()->m_lock_enabled = true;
}

/**
 * Unlock all control commands.
 */
void mc_interface_unlock(void) {
	motor_now()->m_lock_enabled = false;
}

/**
 * Allow just one motor control command in the locked state.
 */
void mc_interface_lock_override_once(void) {
	motor_now()->m_lock_override_once = true;
}

mc_fault_code mc_interface_get_fault(void) {
	return motor_now()->m_fault_now;
}

const char* mc_interface_fault_to_string(mc_fault_code fault) {
	switch (fault) {
	case FAULT_CODE_NONE: return "FAULT_CODE_NONE"; break;
	case FAULT_CODE_OVER_VOLTAGE: return "FAULT_CODE_OVER_VOLTAGE"; break;
	case FAULT_CODE_UNDER_VOLTAGE: return "FAULT_CODE_UNDER_VOLTAGE"; break;
	case FAULT_CODE_DRV: return "FAULT_CODE_DRV"; break;
	case FAULT_CODE_ABS_OVER_CURRENT: return "FAULT_CODE_ABS_OVER_CURRENT"; break;
	case FAULT_CODE_OVER_TEMP_FET: return "FAULT_CODE_OVER_TEMP_FET"; break;
	case FAULT_CODE_OVER_TEMP_MOTOR: return "FAULT_CODE_OVER_TEMP_MOTOR"; break;
	case FAULT_CODE_GATE_DRIVER_OVER_VOLTAGE: return "FAULT_CODE_GATE_DRIVER_OVER_VOLTAGE"; break;
	case FAULT_CODE_GATE_DRIVER_UNDER_VOLTAGE: return "FAULT_CODE_GATE_DRIVER_UNDER_VOLTAGE"; break;
	case FAULT_CODE_MCU_UNDER_VOLTAGE: return "FAULT_CODE_MCU_UNDER_VOLTAGE"; break;
	case FAULT_CODE_BOOTING_FROM_WATCHDOG_RESET: return "FAULT_CODE_BOOTING_FROM_WATCHDOG_RESET"; break;
	case FAULT_CODE_ENCODER_SPI: return "FAULT_CODE_ENCODER_SPI"; break;
	case FAULT_CODE_ENCODER_SINCOS_BELOW_MIN_AMPLITUDE: return "FAULT_CODE_ENCODER_SINCOS_BELOW_MIN_AMPLITUDE"; break;
	case FAULT_CODE_ENCODER_SINCOS_ABOVE_MAX_AMPLITUDE: return "FAULT_CODE_ENCODER_SINCOS_ABOVE_MAX_AMPLITUDE"; break;
    case FAULT_CODE_FLASH_CORRUPTION: return "FAULT_CODE_FLASH_CORRUPTION";
    case FAULT_CODE_FLASH_CORRUPTION_APP_CFG: return "FAULT_CODE_FLASH_CORRUPTION_APP_CFG";
    case FAULT_CODE_FLASH_CORRUPTION_MC_CFG: return "FAULT_CODE_FLASH_CORRUPTION_MC_CFG";
    case FAULT_CODE_HIGH_OFFSET_CURRENT_SENSOR_1: return "FAULT_CODE_HIGH_OFFSET_CURRENT_SENSOR_1";
    case FAULT_CODE_HIGH_OFFSET_CURRENT_SENSOR_2: return "FAULT_CODE_HIGH_OFFSET_CURRENT_SENSOR_2";
    case FAULT_CODE_HIGH_OFFSET_CURRENT_SENSOR_3: return "FAULT_CODE_HIGH_OFFSET_CURRENT_SENSOR_3";
    case FAULT_CODE_UNBALANCED_CURRENTS: return "FAULT_CODE_UNBALANCED_CURRENTS";
    case FAULT_CODE_BRK: return "FAULT_CODE_BRK";
    case FAULT_CODE_RESOLVER_LOT: return "FAULT_CODE_RESOLVER_LOT";
    case FAULT_CODE_RESOLVER_DOS: return "FAULT_CODE_RESOLVER_DOS";
    case FAULT_CODE_RESOLVER_LOS: return "FAULT_CODE_RESOLVER_LOS";
    case FAULT_CODE_ENCODER_NO_MAGNET: return "FAULT_CODE_ENCODER_NO_MAGNET";
    case FAULT_CODE_ENCODER_MAGNET_TOO_STRONG: return "FAULT_CODE_ENCODER_MAGNET_TOO_STRONG";
    case FAULT_CODE_ENCODER_LOST: return "FAULT_CODE_ENCODER_LOST";
	}

	return "Unknown fault";
}

mc_state mc_interface_get_state(void) {
	mc_state ret = MC_STATE_OFF;
	switch (motor_now()->m_conf.motor_type) {
	case MOTOR_TYPE_BLDC:
	case MOTOR_TYPE_DC:
		ret = mcpwm_get_state();
		break;

	case MOTOR_TYPE_FOC:
		ret = mcpwm_foc_get_state();
		break;

	default:
		break;
	}

	return ret;
}

void mc_interface_set_duty(float dutyCycle) {
	if (fabsf(dutyCycle) > 0.001) {
		SHUTDOWN_RESET();
	}

	if (mc_interface_try_input()) {
		return;
	}

	switch (motor_now()->m_conf.motor_type) {
	case MOTOR_TYPE_BLDC:
	case MOTOR_TYPE_DC:
		mcpwm_set_duty(DIR_MULT * dutyCycle);
		break;

	case MOTOR_TYPE_FOC:
		mcpwm_foc_set_duty(DIR_MULT * dutyCycle);
		break;

	default:
		break;
	}

	events_add("set_duty", dutyCycle);
}

void mc_interface_set_duty_noramp(float dutyCycle) {
	if (fabsf(dutyCycle) > 0.001) {
		SHUTDOWN_RESET();
	}

	if (mc_interface_try_input()) {
		return;
	}

	switch (motor_now()->m_conf.motor_type) {
	case MOTOR_TYPE_BLDC:
	case MOTOR_TYPE_DC:
		mcpwm_set_duty_noramp(DIR_MULT * dutyCycle);
		break;

	case MOTOR_TYPE_FOC:
		mcpwm_foc_set_duty_noramp(DIR_MULT * dutyCycle);
		break;

	default:
		break;
	}

	events_add("set_duty_noramp", dutyCycle);
}

void mc_interface_set_pid_speed(float rpm) {
	if (fabsf(rpm) > 0.001) {
		SHUTDOWN_RESET();
	}

	if (mc_interface_try_input()) {
		return;
	}

	switch (motor_now()->m_conf.motor_type) {
	case MOTOR_TYPE_BLDC:
	case MOTOR_TYPE_DC:
		mcpwm_set_pid_speed(DIR_MULT * rpm);
		break;

	case MOTOR_TYPE_FOC:
		mcpwm_foc_set_pid_speed(DIR_MULT * rpm);
		break;

	default:
		break;
	}

	events_add("set_pid_speed", rpm);
}

void mc_interface_set_pid_pos(float pos) {
	SHUTDOWN_RESET();

	if (mc_interface_try_input()) {
		return;
	}

	volatile mc_configuration *conf = &motor_now()->m_conf;

	motor_now()->m_position_set = pos;

	pos += motor_now()->m_conf.p_pid_offset;
	pos *= DIR_MULT;

	if (encoder_is_configured()) {
		if (conf->foc_encoder_inverted) {
			pos *= -1.0;
		}
	}

	utils_norm_angle(&pos);

	switch (conf->motor_type) {
	case MOTOR_TYPE_BLDC:
	case MOTOR_TYPE_DC:
		mcpwm_set_pid_pos(pos);
		break;

	case MOTOR_TYPE_FOC:
		mcpwm_foc_set_pid_pos(pos);
		break;

	default:
		break;
	}

	events_add("set_pid_pos", pos);
}

void mc_interface_set_current(float current) {
	if (fabsf(current) > 0.001) {
		SHUTDOWN_RESET();
	}

	if (mc_interface_try_input()) {
		return;
	}

	switch (motor_now()->m_conf.motor_type) {
	case MOTOR_TYPE_BLDC:
	case MOTOR_TYPE_DC:
		mcpwm_set_current(DIR_MULT * current);
		break;

	case MOTOR_TYPE_FOC:
		mcpwm_foc_set_current(DIR_MULT * current);
		break;

	default:
		break;
	}

	events_add("set_current", current);
}

void mc_interface_set_brake_current(float current) {
	if (fabsf(current) > 0.001) {
		SHUTDOWN_RESET();
	}

	if (mc_interface_try_input()) {
		return;
	}

	switch (motor_now()->m_conf.motor_type) {
	case MOTOR_TYPE_BLDC:
	case MOTOR_TYPE_DC:
		mcpwm_set_brake_current(DIR_MULT * current);
		break;

	case MOTOR_TYPE_FOC:
		mcpwm_foc_set_brake_current(DIR_MULT * current);
		break;

	case MOTOR_TYPE_GPD:
		// For timeout to stop the output
		gpdrive_set_mode(GPD_OUTPUT_MODE_NONE);
		break;

	default:
		break;
	}

	events_add("set_current_brake", current);
}

/**
 * Set current relative to the minimum and maximum current limits.
 *
 * @param current
 * The relative current value, range [-1.0 1.0]
 */
void mc_interface_set_current_rel(float val) {
	if (fabsf(val) > 0.001) {
		SHUTDOWN_RESET();
	}

	mc_interface_set_current(val * motor_now()->m_conf.lo_current_motor_max_now);
}

/**
 * Set brake current relative to the minimum current limit.
 *
 * @param current
 * The relative current value, range [0.0 1.0]
 */
void mc_interface_set_brake_current_rel(float val) {
	if (fabsf(val) > 0.001) {
		SHUTDOWN_RESET();
	}

	mc_interface_set_brake_current(val * fabsf(motor_now()->m_conf.lo_current_motor_min_now));
}

/**
 * Set open loop current vector to brake motor.
 *
 * @param current
 * The current value.
 */
void mc_interface_set_handbrake(float current) {
	if (fabsf(current) > 0.001) {
		SHUTDOWN_RESET();
	}

	if (mc_interface_try_input()) {
		return;
	}

	switch (motor_now()->m_conf.motor_type) {
	case MOTOR_TYPE_BLDC:
	case MOTOR_TYPE_DC:
		// TODO: Not implemented yet, use brake mode for now.
		mcpwm_set_brake_current(current);
		break;

	case MOTOR_TYPE_FOC:
		mcpwm_foc_set_handbrake(current);
		break;

	default:
		break;
	}

	events_add("set_handbrake", current);
}

/**
 * Set handbrake brake current relative to the minimum current limit.
 *
 * @param current
 * The relative current value, range [0.0 1.0]
 */
void mc_interface_set_handbrake_rel(float val) {
	if (fabsf(val) > 0.001) {
		SHUTDOWN_RESET();
	}

	mc_interface_set_handbrake(val * fabsf(motor_now()->m_conf.lo_current_motor_min_now));
}

void mc_interface_brake_now(void) {
	SHUTDOWN_RESET();

	mc_interface_set_duty(0.0);
}

/**
 * Disconnect the motor and let it turn freely.
 */
void mc_interface_release_motor(void) {
	mc_interface_set_current(0.0);
}

void mc_interface_release_motor_override(void) {
	switch (motor_now()->m_conf.motor_type) {
	case MOTOR_TYPE_BLDC:
	case MOTOR_TYPE_DC:
		mcpwm_set_current(0.0);
		break;

	case MOTOR_TYPE_FOC:
		mcpwm_foc_set_current(0.0);
		break;

	default:
		break;
	}

	events_add("release_motor_override", 0.0);
}

bool mc_interface_wait_for_motor_release(float timeout) {
	systime_t time_start = chVTGetSystemTimeX();
	bool res = false;

	switch (motor_now()->m_conf.motor_type) {
	case MOTOR_TYPE_BLDC:
	case MOTOR_TYPE_DC:
		while (UTILS_AGE_S(time_start) < timeout) {
			if (mcpwm_get_state() == MC_STATE_OFF) {
				res = true;
				break;
			}

			chThdSleepMilliseconds(1);
		}
		break;

	case MOTOR_TYPE_FOC:
		while (UTILS_AGE_S(time_start) < timeout) {
			if (mcpwm_foc_get_state() == MC_STATE_OFF) {
				res = true;
				break;
			}

			chThdSleepMilliseconds(1);
		}
		break;

	default:
		break;
	}

	return res;
}

/**
 * Stop the motor and use braking.
 */
float mc_interface_get_duty_cycle_set(void) {
	float ret = 0.0;

	switch (motor_now()->m_conf.motor_type) {
	case MOTOR_TYPE_BLDC:
	case MOTOR_TYPE_DC:
		ret = mcpwm_get_duty_cycle_set();
		break;

	case MOTOR_TYPE_FOC:
		ret = mcpwm_foc_get_duty_cycle_set();
		break;

	default:
		break;
	}

	return DIR_MULT * ret;
}

float mc_interface_get_duty_cycle_now(void) {
	float ret = 0.0;

	switch (motor_now()->m_conf.motor_type) {
	case MOTOR_TYPE_BLDC:
	case MOTOR_TYPE_DC:
		ret = mcpwm_get_duty_cycle_now();
		break;

	case MOTOR_TYPE_FOC:
		ret = mcpwm_foc_get_duty_cycle_now();
		break;

	default:
		break;
	}

	return DIR_MULT * ret;
}

float mc_interface_get_sampling_frequency_now(void) {
	float ret = 0.0;

	switch (motor_now()->m_conf.motor_type) {
	case MOTOR_TYPE_BLDC:
	case MOTOR_TYPE_DC:
		ret = mcpwm_get_switching_frequency_now();
		break;

	case MOTOR_TYPE_FOC:
		ret = mcpwm_foc_get_sampling_frequency_now();
		break;

	case MOTOR_TYPE_GPD:
		ret = gpdrive_get_switching_frequency_now();
		break;

	default:
		break;
	}

	return ret;
}

float mc_interface_get_rpm(void) {
	float ret = 0.0;

	switch (motor_now()->m_conf.motor_type) {
	case MOTOR_TYPE_BLDC:
	case MOTOR_TYPE_DC:
		ret = mcpwm_get_rpm();
		break;

	case MOTOR_TYPE_FOC:
		ret = mcpwm_foc_get_rpm();
		break;

	default:
		break;
	}

	return DIR_MULT * ret;
}

/**
 * Get the amount of amp hours drawn from the input source.
 *
 * @param reset
 * If true, the counter will be reset after this call.
 *
 * @return
 * The amount of amp hours drawn.
 */
float mc_interface_get_amp_hours(bool reset) {
	float val = motor_now()->m_amp_seconds / 3600;

	if (reset) {
		motor_now()->m_amp_seconds = 0.0;
	}

	return val;
}

/**
 * Get the amount of amp hours fed back into the input source.
 *
 * @param reset
 * If true, the counter will be reset after this call.
 *
 * @return
 * The amount of amp hours fed back.
 */
float mc_interface_get_amp_hours_charged(bool reset) {
	float val = motor_now()->m_amp_seconds_charged / 3600;

	if (reset) {
		motor_now()->m_amp_seconds_charged = 0.0;
	}

	return val;
}

/**
 * Get the amount of watt hours drawn from the input source.
 *
 * @param reset
 * If true, the counter will be reset after this call.
 *
 * @return
 * The amount of watt hours drawn.
 */
float mc_interface_get_watt_hours(bool reset) {
	float val = motor_now()->m_watt_seconds / 3600;

	if (reset) {
		motor_now()->m_watt_seconds = 0.0;
	}

	return val;
}

/**
 * Get the amount of watt hours fed back into the input source.
 *
 * @param reset
 * If true, the counter will be reset after this call.
 *
 * @return
 * The amount of watt hours fed back.
 */
float mc_interface_get_watt_hours_charged(bool reset) {
	float val = motor_now()->m_watt_seconds_charged / 3600;

	if (reset) {
		motor_now()->m_watt_seconds_charged = 0.0;
	}

	return val;
}

float mc_interface_get_tot_current(void) {
	float ret = 0.0;

	switch (motor_now()->m_conf.motor_type) {
	case MOTOR_TYPE_BLDC:
	case MOTOR_TYPE_DC:
		ret = mcpwm_get_tot_current();
		break;

	case MOTOR_TYPE_FOC:
		ret = mcpwm_foc_get_tot_current();
		break;

	default:
		break;
	}

	return ret;
}

float mc_interface_get_tot_current_filtered(void) {
	float ret = 0.0;

	switch (motor_now()->m_conf.motor_type) {
	case MOTOR_TYPE_BLDC:
	case MOTOR_TYPE_DC:
		ret = mcpwm_get_tot_current_filtered();
		break;

	case MOTOR_TYPE_FOC:
		ret = mcpwm_foc_get_tot_current_filtered();
		break;

	default:
		break;
	}

	return ret;
}

float mc_interface_get_tot_current_directional(void) {
	float ret = 0.0;

	switch (motor_now()->m_conf.motor_type) {
	case MOTOR_TYPE_BLDC:
	case MOTOR_TYPE_DC:
		ret = mcpwm_get_tot_current_directional();
		break;

	case MOTOR_TYPE_FOC:
		ret = mcpwm_foc_get_tot_current_directional();
		break;

	default:
		break;
	}

	return DIR_MULT * ret;
}

float mc_interface_get_tot_current_directional_filtered(void) {
	float ret = 0.0;

	switch (motor_now()->m_conf.motor_type) {
	case MOTOR_TYPE_BLDC:
	case MOTOR_TYPE_DC:
		ret = mcpwm_get_tot_current_directional_filtered();
		break;

	case MOTOR_TYPE_FOC:
		ret = mcpwm_foc_get_tot_current_directional_filtered();
		break;

	default:
		break;
	}

	return DIR_MULT * ret;
}

float mc_interface_get_tot_current_in(void) {
	float ret = 0.0;

	switch (motor_now()->m_conf.motor_type) {
	case MOTOR_TYPE_BLDC:
	case MOTOR_TYPE_DC:
		ret = mcpwm_get_tot_current_in();
		break;

	case MOTOR_TYPE_FOC:
		ret = mcpwm_foc_get_tot_current_in();
		break;

	default:
		break;
	}

	return ret;
}

float mc_interface_get_tot_current_in_filtered(void) {
	float ret = 0.0;

	switch (motor_now()->m_conf.motor_type) {
	case MOTOR_TYPE_BLDC:
	case MOTOR_TYPE_DC:
		ret = mcpwm_get_tot_current_in_filtered();
		break;

	case MOTOR_TYPE_FOC:
		ret = mcpwm_foc_get_tot_current_in_filtered();
		break;

	default:
		break;
	}

	return ret;
}

float mc_interface_get_input_voltage_filtered(void) {
	return motor_now()->m_input_voltage_filtered;
}

float mc_interface_get_abs_motor_current_unbalance(void) {
	float ret = 0.0;

#ifdef HW_HAS_3_SHUNTS
	switch (motor_now()->m_conf.motor_type) {
	case MOTOR_TYPE_BLDC:
	case MOTOR_TYPE_DC:
		break;

	case MOTOR_TYPE_FOC:
		ret = mcpwm_foc_get_abs_motor_current_unbalance();
		break;

	default:
		break;
	}
#endif
	return ret;
}

int mc_interface_set_tachometer_value(int steps) {
	int ret = 0;
	switch (motor_now()->m_conf.motor_type) {
	case MOTOR_TYPE_BLDC:
	case MOTOR_TYPE_DC:
		ret = mcpwm_set_tachometer_value(DIR_MULT * steps);
		break;

	case MOTOR_TYPE_FOC:
		ret = mcpwm_foc_set_tachometer_value(DIR_MULT * steps);
		break;

	default:
		break;
	}

	return DIR_MULT * ret;
}

int mc_interface_get_tachometer_value(bool reset) {
	int ret = 0;

	switch (motor_now()->m_conf.motor_type) {
	case MOTOR_TYPE_BLDC:
	case MOTOR_TYPE_DC:
		ret = mcpwm_get_tachometer_value(reset);
		break;

	case MOTOR_TYPE_FOC:
		ret = mcpwm_foc_get_tachometer_value(reset);
		break;

	default:
		break;
	}

	return DIR_MULT * ret;
}

int mc_interface_get_tachometer_abs_value(bool reset) {
	int ret = 0;

	switch (motor_now()->m_conf.motor_type) {
	case MOTOR_TYPE_BLDC:
	case MOTOR_TYPE_DC:
		ret = mcpwm_get_tachometer_abs_value(reset);
		break;

	case MOTOR_TYPE_FOC:
		ret = mcpwm_foc_get_tachometer_abs_value(reset);
		break;

	default:
		break;
	}

	return ret;
}

float mc_interface_get_last_inj_adc_isr_duration(void) {
	float ret = 0.0;

	switch (motor_now()->m_conf.motor_type) {
	case MOTOR_TYPE_BLDC:
	case MOTOR_TYPE_DC:
		ret = mcpwm_get_last_inj_adc_isr_duration();
		break;

	case MOTOR_TYPE_FOC:
		ret = mcpwm_foc_get_last_adc_isr_duration();
		break;

	case MOTOR_TYPE_GPD:
		ret = gpdrive_get_last_adc_isr_duration();
		break;

	default:
		break;
	}

	return ret;
}

float mc_interface_read_reset_avg_motor_current(void) {
	if (motor_now()->m_conf.motor_type == MOTOR_TYPE_GPD) {
		return gpdrive_get_current_filtered();
	}

	float res = motor_now()->m_motor_current_sum / motor_now()->m_motor_current_iterations;
	motor_now()->m_motor_current_sum = 0.0;
	motor_now()->m_motor_current_iterations = 0.0;
	return res;
}

float mc_interface_read_reset_avg_input_current(void) {
	if (motor_now()->m_conf.motor_type == MOTOR_TYPE_GPD) {
		return gpdrive_get_current_filtered() * gpdrive_get_modulation();
	}

	float res = motor_now()->m_input_current_sum / motor_now()->m_input_current_iterations;
	motor_now()->m_input_current_sum = 0.0;
	motor_now()->m_input_current_iterations = 0.0;
	return res;
}

/**
 * Read and reset the average direct axis motor current. (FOC only)
 *
 * @return
 * The average D axis current.
 */
float mc_interface_read_reset_avg_id(void) {
	float res = motor_now()->m_motor_id_sum / motor_now()->m_motor_id_iterations;
	motor_now()->m_motor_id_sum = 0.0;
	motor_now()->m_motor_id_iterations = 0.0;
	return res;
}

/**
 * Read and reset the average quadrature axis motor current. (FOC only)
 *
 * @return
 * The average Q axis current.
 */
float mc_interface_read_reset_avg_iq(void) {
	float res = motor_now()->m_motor_iq_sum / motor_now()->m_motor_iq_iterations;
	motor_now()->m_motor_iq_sum = 0.0;
	motor_now()->m_motor_iq_iterations = 0.0;
	return DIR_MULT * res;
}

/**
 * Read and reset the average direct axis motor voltage. (FOC only)
 *
 * @return
 * The average D axis voltage.
 */
float mc_interface_read_reset_avg_vd(void) {
	float res = motor_now()->m_motor_vd_sum / motor_now()->m_motor_vd_iterations;
	motor_now()->m_motor_vd_sum = 0.0;
	motor_now()->m_motor_vd_iterations = 0.0;
	return res;
}

/**
 * Read and reset the average quadrature axis motor voltage. (FOC only)
 *
 * @return
 * The average Q axis voltage.
 */
float mc_interface_read_reset_avg_vq(void) {
	float res = motor_now()->m_motor_vq_sum / motor_now()->m_motor_vq_iterations;
	motor_now()->m_motor_vq_sum = 0.0;
	motor_now()->m_motor_vq_iterations = 0.0;
	return DIR_MULT * res;
}

float mc_interface_get_pid_pos_set(void) {
	return motor_now()->m_position_set;
}

float mc_interface_get_pid_pos_now(void) {
	float ret = 0.0;

	volatile mc_configuration *conf = &motor_now()->m_conf;

	switch (conf->motor_type) {
	case MOTOR_TYPE_BLDC:
	case MOTOR_TYPE_DC:
		ret = encoder_read_deg();
		break;

	case MOTOR_TYPE_FOC:
		ret = mcpwm_foc_get_pid_pos_now();
		break;

	default:
		break;
	}

	if (encoder_is_configured()) {
		if (conf->foc_encoder_inverted) {
			ret *= -1.0;
		}
	}

	ret *= DIR_MULT;
	ret -= motor_now()->m_conf.p_pid_offset;
	utils_norm_angle(&ret);

	return ret;
}

/**
 * Update the offset such that the current angle becomes angle_now
 */
void mc_interface_update_pid_pos_offset(float angle_now, bool store) {
	mc_configuration *mcconf = mempools_alloc_mcconf();
	*mcconf = *mc_interface_get_configuration();

	mcconf->p_pid_offset += mc_interface_get_pid_pos_now() - angle_now;
	utils_norm_angle(&mcconf->p_pid_offset);

	if (store) {
		conf_general_store_mc_configuration(mcconf, mc_interface_get_motor_thread() == 2);
	}

	mc_interface_set_configuration(mcconf);

	mempools_free_mcconf(mcconf);
}

float mc_interface_get_last_sample_adc_isr_duration(void) {
	return m_last_adc_duration_sample;
}

void mc_interface_sample_print_data(debug_sampling_mode mode, uint16_t len, uint8_t decimation, bool raw) {
	if (len > ADC_SAMPLE_MAX_LEN) {
		len = ADC_SAMPLE_MAX_LEN;
	}

	if (mode == DEBUG_SAMPLING_SEND_LAST_SAMPLES) {
		chEvtSignal(sample_send_tp, (eventmask_t) 1);
	} else {
		m_sample_trigger = -1;
		m_sample_now = 0;
		m_sample_len = len;
		m_sample_int = decimation;
		m_sample_mode = mode;
		m_sample_raw = raw;
#ifdef HW_HAS_DUAL_MOTORS
		m_sample_is_second_motor = motor_now() == &m_motor_2;
#endif
	}
}

/**
 * Get filtered MOSFET temperature. The temperature is pre-calculated, so this
 * functions is fast.
 *
 * @return
 * The filtered MOSFET temperature.
 */
float mc_interface_temp_fet_filtered(void) {
	return motor_now()->m_temp_fet;
}

/**
 * Get filtered motor temperature. The temperature is pre-calculated, so this
 * functions is fast.
 *
 * @return
 * The filtered motor temperature.
 */
float mc_interface_temp_motor_filtered(void) {
	return motor_now()->m_temp_motor;
}

/**
 * Get the battery level, based on battery settings in configuration. Notice that
 * this function is based on remaining watt hours, and not amp hours.
 *
 * @param wh_left
 * Pointer to where to store the remaining watt hours, can be null.
 *
 * @return
 * Battery level, range 0 to 1
 */
float mc_interface_get_battery_level(float *wh_left) {
	const volatile mc_configuration *conf = mc_interface_get_configuration();
	const float v_in = motor_now()->m_input_voltage_filtered_slower;
	float battery_avg_voltage = 0.0;
	float battery_avg_voltage_left = 0.0;
	float ah_left = 0;
	float ah_tot = conf->si_battery_ah;

	switch (conf->si_battery_type) {
	case BATTERY_TYPE_LIION_3_0__4_2:
		battery_avg_voltage = ((3.2 + 4.2) / 2.0) * (float)(conf->si_battery_cells);
		battery_avg_voltage_left = ((3.2 * (float)(conf->si_battery_cells) + v_in) / 2.0);
		float batt_left = utils_map(v_in / (float)(conf->si_battery_cells),
									3.2, 4.2, 0.0, 1.0);
		batt_left = utils_batt_liion_norm_v_to_capacity(batt_left);
		ah_tot *= 0.85; // 0.85 because the battery is not fully depleted at 3.2V / cell
		ah_left = batt_left * ah_tot;
		break;

	case BATTERY_TYPE_LIIRON_2_6__3_6:
		battery_avg_voltage = ((2.8 + 3.6) / 2.0) * (float)(conf->si_battery_cells);
		battery_avg_voltage_left = ((2.8 * (float)(conf->si_battery_cells) + v_in) / 2.0);
		ah_left = utils_map(v_in / (float)(conf->si_battery_cells),
				2.6, 3.6, 0.0, conf->si_battery_ah);
		break;

	case BATTERY_TYPE_LEAD_ACID:
		// TODO: This does not really work for lead-acid batteries
		battery_avg_voltage = ((2.1 + 2.36) / 2.0) * (float)(conf->si_battery_cells);
		battery_avg_voltage_left = ((2.1 * (float)(conf->si_battery_cells) + v_in) / 2.0);
		ah_left = utils_map(v_in / (float)(conf->si_battery_cells),
				2.1, 2.36, 0.0, conf->si_battery_ah);
		break;

	default:
		break;
	}

	const float wh_batt_tot = ah_tot * battery_avg_voltage;
	const float wh_batt_left = ah_left * battery_avg_voltage_left;

	if (wh_left) {
		*wh_left = wh_batt_left;
	}

	return wh_batt_left / wh_batt_tot;
}

/**
 * Get the speed based on wheel diameter, gearing and motor pole settings.
 *
 * @return
 * Speed, in m/s
 */
float mc_interface_get_speed(void) {
#ifdef HW_HAS_WHEEL_SPEED_SENSOR
	return hw_get_speed();
#else
	const volatile mc_configuration *conf = mc_interface_get_configuration();
	const float rpm = mc_interface_get_rpm() / (conf->si_motor_poles / 2.0);
	return (rpm / 60.0) * conf->si_wheel_diameter * M_PI / conf->si_gear_ratio;
#endif
}

/**
 * Get the distance traveled based on wheel diameter, gearing and motor pole settings.
 *
 * @return
 * Distance traveled since boot, in meters
 */
float mc_interface_get_distance(void) {
	const volatile mc_configuration *conf = mc_interface_get_configuration();
	const float tacho_scale = (conf->si_wheel_diameter * M_PI) / (3.0 * conf->si_motor_poles * conf->si_gear_ratio);
	return mc_interface_get_tachometer_value(false) * tacho_scale;
}

/**
 * Get the absolute distance traveled based on wheel diameter, gearing and motor pole settings.
 *
 * @return
 * Absolute distance traveled since boot, in meters
 */
float mc_interface_get_distance_abs(void) {
	const volatile mc_configuration *conf = mc_interface_get_configuration();
	const float tacho_scale = (conf->si_wheel_diameter * M_PI) / (3.0 * conf->si_motor_poles * conf->si_gear_ratio);
	return mc_interface_get_tachometer_abs_value(false) * tacho_scale;
}

setup_values mc_interface_get_setup_values(void) {
	setup_values val = {0, 0, 0, 0, 0, 0, 0};
	val.num_vescs = 1;

	val.ah_tot += mc_interface_get_amp_hours(false);
	val.ah_charge_tot += mc_interface_get_amp_hours_charged(false);
	val.wh_tot += mc_interface_get_watt_hours(false);
	val.wh_charge_tot += mc_interface_get_watt_hours_charged(false);
	val.current_tot += mc_interface_get_tot_current_filtered();
	val.current_in_tot += mc_interface_get_tot_current_in_filtered();

	for (int i = 0;i < CAN_STATUS_MSGS_TO_STORE;i++) {
		can_status_msg *msg = comm_can_get_status_msg_index(i);
		if (msg->id >= 0 && UTILS_AGE_S(msg->rx_time) < 0.1) {
			val.current_tot += msg->current;
			val.num_vescs++;
		}

		can_status_msg_2 *msg2 = comm_can_get_status_msg_2_index(i);
		if (msg2->id >= 0 && UTILS_AGE_S(msg2->rx_time) < 0.1) {
			val.ah_tot += msg2->amp_hours;
			val.ah_charge_tot += msg2->amp_hours_charged;
		}

		can_status_msg_3 *msg3 = comm_can_get_status_msg_3_index(i);
		if (msg3->id >= 0 && UTILS_AGE_S(msg3->rx_time) < 0.1) {
			val.wh_tot += msg3->watt_hours;
			val.wh_charge_tot += msg3->watt_hours_charged;
		}

		can_status_msg_4 *msg4 = comm_can_get_status_msg_4_index(i);
		if (msg4->id >= 0 && UTILS_AGE_S(msg4->rx_time) < 0.1) {
			val.current_in_tot += msg4->current_in;
		}
	}

	return val;
}

/**
 * Set odometer value in meters.
 *
 * @param new_odometer_meters
 * new odometer value in meters
 */
void mc_interface_set_odometer(uint64_t new_odometer_meters) {
	g_backup.odometer = new_odometer_meters;
}

/**
 * Return current odometer value in meters.
 *
 * @return
 * Odometer value in meters, including current trip
 */
uint64_t mc_interface_get_odometer(void) {
	return g_backup.odometer;
}

/**
 * Ignore motor control commands for this amount of time.
 */
void mc_interface_ignore_input(int time_ms) {
	volatile motor_if_state_t *motor = motor_now();

	if (time_ms > motor->m_ignore_iterations) {
		motor->m_ignore_iterations = time_ms;
	}
}

/**
 * Ignore motor control commands for this amount of time on both motors.
 */
void mc_interface_ignore_input_both(int time_ms) {
	if (time_ms > m_motor_1.m_ignore_iterations) {
		m_motor_1.m_ignore_iterations = time_ms;
	}

#ifdef HW_HAS_DUAL_MOTORS
	if (time_ms > m_motor_2.m_ignore_iterations) {
		m_motor_2.m_ignore_iterations = time_ms;
	}
#endif
}

void mc_interface_set_current_off_delay(float delay_sec) {
	if (mc_interface_try_input()) {
		return;
	}

	UTILS_NAN_ZERO(delay_sec);
	if (delay_sec > 5.0) {
		delay_sec = 5.0;
	}

	switch (motor_now()->m_conf.motor_type) {
	case MOTOR_TYPE_BLDC:
	case MOTOR_TYPE_DC:

		break;

	case MOTOR_TYPE_FOC:
		mcpwm_foc_set_current_off_delay(delay_sec);
		break;

	default:
		break;
	}
}

// MC implementation functions

/**
 * A helper function that should be called before sending commands to control
 * the motor. If the state is detecting, the detection will be stopped.
 *
 * @return
 * The amount if milliseconds left until user commands are allowed again.
 *
 */
int mc_interface_try_input(void) {
	// TODO: Remove this later
	if (mc_interface_get_state() == MC_STATE_DETECTING) {
		mcpwm_stop_pwm();
		motor_now()->m_ignore_iterations = MCPWM_DETECT_STOP_TIME;
	}

	int retval = motor_now()->m_ignore_iterations;

	if (!motor_now()->m_ignore_iterations && motor_now()->m_lock_enabled) {
		if (!motor_now()->m_lock_override_once) {
			retval = 1;
		} else {
			motor_now()->m_lock_override_once = false;
		}
	}

	switch (motor_now()->m_conf.motor_type) {
	case MOTOR_TYPE_BLDC:
	case MOTOR_TYPE_DC:
		if (!mcpwm_init_done()) {
			retval = 1;
		}
		break;

	case MOTOR_TYPE_FOC:
		if (!mcpwm_foc_init_done()) {
			retval = 1;
		}
		break;

	default:
		break;
	}

	return retval;
}

void mc_interface_fault_stop(mc_fault_code fault, bool is_second_motor, bool is_isr) {
	m_fault_stop_fault = fault;
	m_fault_stop_is_second_motor = is_second_motor;

	if (is_isr) {
		chSysLockFromISR();
		chEvtSignalI(fault_stop_tp, (eventmask_t) 1);
		chSysUnlockFromISR();
	} else {
		chEvtSignal(fault_stop_tp, (eventmask_t) 1);
	}
}

void mc_interface_mc_timer_isr(bool is_second_motor) {
	ledpwm_update_pwm();

#ifdef HW_HAS_DUAL_MOTORS
	volatile motor_if_state_t *motor = is_second_motor ? &m_motor_2 : &m_motor_1;
#else
	volatile motor_if_state_t *motor = &m_motor_1;
	(void)is_second_motor;
#endif

	volatile mc_configuration *conf_now = &motor->m_conf;
	const float input_voltage = GET_INPUT_VOLTAGE();
	UTILS_LP_FAST(motor->m_input_voltage_filtered, input_voltage, 0.02);

	// Check for faults that should stop the motor

	static float wrong_voltage_integrator = 0.0;
	float voltage_diff_now = 0.0;

	if (input_voltage < conf_now->l_min_vin) {
		voltage_diff_now = conf_now->l_min_vin - input_voltage;
	} else if (input_voltage > conf_now->l_max_vin) {
		voltage_diff_now = input_voltage - conf_now->l_max_vin;
	}

	if (voltage_diff_now > 1.0e-3) {
		wrong_voltage_integrator += voltage_diff_now;

		const float max_voltage = (conf_now->l_max_vin * 0.05);
		if (wrong_voltage_integrator > max_voltage) {
			mc_interface_fault_stop(input_voltage < conf_now->l_min_vin ?
					FAULT_CODE_UNDER_VOLTAGE : FAULT_CODE_OVER_VOLTAGE, is_second_motor, true);

			// Windup protection
			wrong_voltage_integrator = max_voltage * 2.0;
		}
	} else {
		if (wrong_voltage_integrator > 1.0) {
			wrong_voltage_integrator -= 1.0;
		} else {
			wrong_voltage_integrator = 0.0;
		}
	}

	// Fetch these values in a config-specific way to avoid some overhead of the general
	// functions. That will make this interrupt run a bit faster.
	mc_state state;
	float current;
	float current_filtered;
	float current_in_filtered;
	float abs_current;
	float abs_current_filtered;
	if (conf_now->motor_type == MOTOR_TYPE_FOC) {
		state = mcpwm_foc_get_state_motor(is_second_motor);
		current = mcpwm_foc_get_tot_current_motor(is_second_motor);
		current_filtered = mcpwm_foc_get_tot_current_filtered_motor(is_second_motor);
		current_in_filtered = mcpwm_foc_get_tot_current_in_filtered_motor(is_second_motor);
		abs_current = mcpwm_foc_get_abs_motor_current_motor(is_second_motor);
		abs_current_filtered = mcpwm_foc_get_abs_motor_current_filtered_motor(is_second_motor);
	} else {
		state = mcpwm_get_state();
		current = mcpwm_get_tot_current();
		current_filtered = mcpwm_get_tot_current_filtered();
		current_in_filtered = mcpwm_get_tot_current_in_filtered();
		abs_current = mcpwm_get_tot_current();
		abs_current_filtered = current_filtered;
	}

	if (state == MC_STATE_RUNNING) {
		motor->m_cycles_running++;
	} else {
		motor->m_cycles_running = 0;
	}

	if (pwn_done_func) {
		pwn_done_func();
	}

	motor->m_motor_current_sum += current_filtered;
	motor->m_input_current_sum += current_in_filtered;
	motor->m_motor_current_iterations++;
	motor->m_input_current_iterations++;

	motor->m_motor_id_sum += mcpwm_foc_get_id();
	motor->m_motor_iq_sum += mcpwm_foc_get_iq();
	motor->m_motor_id_iterations++;
	motor->m_motor_iq_iterations++;

	motor->m_motor_vd_sum += mcpwm_foc_get_vd();
	motor->m_motor_vq_sum += mcpwm_foc_get_vq();
	motor->m_motor_vd_iterations++;
	motor->m_motor_vq_iterations++;

	// Current fault code
	if (conf_now->l_slow_abs_current) {
		if (fabsf(abs_current_filtered) > conf_now->l_abs_current_max) {
			mc_interface_fault_stop(FAULT_CODE_ABS_OVER_CURRENT, is_second_motor, true);
		}
	} else {
		if (fabsf(abs_current) > conf_now->l_abs_current_max) {
			mc_interface_fault_stop(FAULT_CODE_ABS_OVER_CURRENT, is_second_motor, true);
		}
	}

	// DRV fault code
#ifdef HW_HAS_DUAL_PARALLEL
	if (IS_DRV_FAULT() || IS_DRV_FAULT_2()) {
		is_second_motor = IS_DRV_FAULT_2();
#else
	if (is_second_motor ? IS_DRV_FAULT_2() : IS_DRV_FAULT()) {
#endif
		mc_interface_fault_stop(FAULT_CODE_DRV, is_second_motor, true);
	}

#ifdef HW_USE_BRK
	// BRK fault code
	if (TIM_GetFlagStatus(TIM1, TIM_FLAG_Break) != RESET) {
		mc_interface_fault_stop(FAULT_CODE_BRK, is_second_motor, true);
		// latch the BRK/FAULT pin to low until next MCU reset
		palSetPadMode(BRK_GPIO, BRK_PIN, PAL_MODE_OUTPUT_PUSHPULL);
		palClearPad(BRK_GPIO, BRK_PIN);
	}
#endif

#ifdef HW_HAS_GATE_DRIVER_SUPPLY_MONITOR
	if(motor->m_gate_driver_voltage > HW_GATE_DRIVER_SUPPLY_MAX_VOLTAGE) {
		mc_interface_fault_stop(FAULT_CODE_GATE_DRIVER_OVER_VOLTAGE, is_second_motor, true);
	}

	if(motor->m_gate_driver_voltage < HW_GATE_DRIVER_SUPPLY_MIN_VOLTAGE) {
		mc_interface_fault_stop(FAULT_CODE_GATE_DRIVER_UNDER_VOLTAGE, is_second_motor, true);
	}
#endif

	float f_samp = motor->m_f_samp_now;

	// Watt and ah counters
	if (fabsf(current_filtered) > 1.0) {
		// Some extra filtering
		static float curr_diff_sum = 0.0;
		static float curr_diff_samples = 0;

		curr_diff_sum += current_in_filtered / f_samp;
		curr_diff_samples += 1.0 / f_samp;

		if (curr_diff_samples >= 0.01) {
			if (curr_diff_sum > 0.0) {
				motor->m_amp_seconds += curr_diff_sum;
				motor->m_watt_seconds += curr_diff_sum * input_voltage;
			} else {
				motor->m_amp_seconds_charged -= curr_diff_sum;
				motor->m_watt_seconds_charged -= curr_diff_sum * input_voltage;
			}

			curr_diff_samples = 0.0;
			curr_diff_sum = 0.0;
		}
	}

	bool sample = false;
	debug_sampling_mode sample_mode =
			m_sample_is_second_motor == is_second_motor ?
					m_sample_mode : DEBUG_SAMPLING_OFF;

	switch (sample_mode) {
	case DEBUG_SAMPLING_NOW:
		if (m_sample_now == m_sample_len) {
			m_sample_mode = DEBUG_SAMPLING_OFF;
			m_sample_mode_last = DEBUG_SAMPLING_NOW;
			chSysLockFromISR();
			chEvtSignalI(sample_send_tp, (eventmask_t) 1);
			chSysUnlockFromISR();
		} else {
			sample = true;
		}
		break;

	case DEBUG_SAMPLING_START:
		if (state == MC_STATE_RUNNING || m_sample_now > 0) {
			sample = true;
		}

		if (m_sample_now == m_sample_len) {
			m_sample_mode_last = m_sample_mode;
			m_sample_mode = DEBUG_SAMPLING_OFF;
			chSysLockFromISR();
			chEvtSignalI(sample_send_tp, (eventmask_t) 1);
			chSysUnlockFromISR();
		}
		break;

	case DEBUG_SAMPLING_TRIGGER_START:
	case DEBUG_SAMPLING_TRIGGER_START_NOSEND: {
		sample = true;

		int sample_last = -1;
		if (m_sample_trigger >= 0) {
			sample_last = m_sample_trigger - m_sample_len;
			if (sample_last < 0) {
				sample_last += ADC_SAMPLE_MAX_LEN;
			}
		}

		if (m_sample_now == sample_last) {
			m_sample_mode_last = m_sample_mode;
			sample = false;

			if (m_sample_mode == DEBUG_SAMPLING_TRIGGER_START) {
				chSysLockFromISR();
				chEvtSignalI(sample_send_tp, (eventmask_t) 1);
				chSysUnlockFromISR();
			}

			m_sample_mode = DEBUG_SAMPLING_OFF;
		}

		if (state == MC_STATE_RUNNING && m_sample_trigger < 0) {
			m_sample_trigger = m_sample_now;
		}
	} break;

	case DEBUG_SAMPLING_TRIGGER_FAULT:
	case DEBUG_SAMPLING_TRIGGER_FAULT_NOSEND: {
		sample = true;

		int sample_last = -1;
		if (m_sample_trigger >= 0) {
			sample_last = m_sample_trigger - m_sample_len;
			if (sample_last < 0) {
				sample_last += ADC_SAMPLE_MAX_LEN;
			}
		}

		if (m_sample_now == sample_last) {
			m_sample_mode_last = m_sample_mode;
			sample = false;

			if (m_sample_mode == DEBUG_SAMPLING_TRIGGER_FAULT) {
				chSysLockFromISR();
				chEvtSignalI(sample_send_tp, (eventmask_t) 1);
				chSysUnlockFromISR();
			}

			m_sample_mode = DEBUG_SAMPLING_OFF;
		}

		if (motor->m_fault_now != FAULT_CODE_NONE && m_sample_trigger < 0) {
			m_sample_trigger = m_sample_now;
		}
	} break;

	default:
		break;
	}

	if (sample) {
		static int a = 0;
		a++;

		if (a >= m_sample_int) {
			a = 0;

			if (m_sample_now >= ADC_SAMPLE_MAX_LEN) {
				m_sample_now = 0;
			}

			int16_t zero;
			if (conf_now->motor_type == MOTOR_TYPE_FOC) {
				if (is_second_motor) {
					zero = (ADC_V_L4 + ADC_V_L5 + ADC_V_L6) / 3;
				} else {
					zero = (ADC_V_L1 + ADC_V_L2 + ADC_V_L3) / 3;
				}
				m_phase_samples[m_sample_now] = (uint8_t)(mcpwm_foc_get_phase() / 360.0 * 250.0);
//				m_phase_samples[m_sample_now] = (uint8_t)(mcpwm_foc_get_phase_observer() / 360.0 * 250.0);
//				float ang = utils_angle_difference(mcpwm_foc_get_phase_observer(), mcpwm_foc_get_phase_encoder()) + 180.0;
//				m_phase_samples[m_sample_now] = (uint8_t)(ang / 360.0 * 250.0);
			} else {
				zero = mcpwm_vzero;
				m_phase_samples[m_sample_now] = 0;
			}

			if (state == MC_STATE_DETECTING) {
				m_curr0_samples[m_sample_now] = (int16_t)mcpwm_detect_currents[mcpwm_get_comm_step() - 1];
				m_curr1_samples[m_sample_now] = (int16_t)mcpwm_detect_currents_diff[mcpwm_get_comm_step() - 1];

				m_ph1_samples[m_sample_now] = (int16_t)mcpwm_detect_voltages[0];
				m_ph2_samples[m_sample_now] = (int16_t)mcpwm_detect_voltages[1];
				m_ph3_samples[m_sample_now] = (int16_t)mcpwm_detect_voltages[2];
			} else {
				if (is_second_motor) {
					m_curr0_samples[m_sample_now] = ADC_curr_norm_value[3];
					m_curr1_samples[m_sample_now] = ADC_curr_norm_value[4];

					m_ph1_samples[m_sample_now] = ADC_V_L4 - zero;
					m_ph2_samples[m_sample_now] = ADC_V_L5 - zero;
					m_ph3_samples[m_sample_now] = ADC_V_L6 - zero;
				} else {
					m_curr0_samples[m_sample_now] = ADC_curr_norm_value[0];
					m_curr1_samples[m_sample_now] = ADC_curr_norm_value[1];

					m_ph1_samples[m_sample_now] = ADC_V_L1 - zero;
					m_ph2_samples[m_sample_now] = ADC_V_L2 - zero;
					m_ph3_samples[m_sample_now] = ADC_V_L3 - zero;
				}
			}

			m_vzero_samples[m_sample_now] = zero;
			m_curr_fir_samples[m_sample_now] = (int16_t)(current * (8.0 / FAC_CURRENT));
			m_f_sw_samples[m_sample_now] = (int16_t)(f_samp / 10.0);
			m_status_samples[m_sample_now] = mcpwm_get_comm_step() | (mcpwm_read_hall_phase() << 3);

			m_sample_now++;

			m_last_adc_duration_sample = mc_interface_get_last_inj_adc_isr_duration();
		}
	}
}

void mc_interface_adc_inj_int_handler(void) {
	switch (m_motor_1.m_conf.motor_type) {
	case MOTOR_TYPE_BLDC:
	case MOTOR_TYPE_DC:
		mcpwm_adc_inj_int_handler();
		break;

	case MOTOR_TYPE_FOC:
		break;

	default:
		break;
	}
}

/**
 * Update the override limits for a configuration based on MOSFET temperature etc.
 *
 * @param conf
 * The configaration to update.
 */
static void update_override_limits(volatile motor_if_state_t *motor, volatile mc_configuration *conf) {
	bool is_motor_1 = motor == &m_motor_1;

	const float v_in = motor->m_input_voltage_filtered;
	float rpm_now = 0.0;

	if (motor->m_conf.motor_type == MOTOR_TYPE_FOC) {
		// Low latency is important for avoiding oscillations
		rpm_now = DIR_MULT * mcpwm_foc_get_rpm_fast();
	} else {
		rpm_now = mc_interface_get_rpm();
	}

	const float duty_now_abs = fabsf(mc_interface_get_duty_cycle_now());

	UTILS_LP_FAST(motor->m_temp_fet, NTC_TEMP(is_motor_1 ? ADC_IND_TEMP_MOS : ADC_IND_TEMP_MOS_M2), 0.1);
	float temp_motor = 0.0;

	switch(conf->m_motor_temp_sens_type) {
	case TEMP_SENSOR_NTC_10K_25C:
		temp_motor = is_motor_1 ? NTC_TEMP_MOTOR(conf->m_ntc_motor_beta) : NTC_TEMP_MOTOR_2(conf->m_ntc_motor_beta);
		break;

	case TEMP_SENSOR_NTC_100K_25C:
		temp_motor = is_motor_1 ? NTC100K_TEMP_MOTOR(conf->m_ntc_motor_beta) : NTC100K_TEMP_MOTOR_2(conf->m_ntc_motor_beta);
		break;

	case TEMP_SENSOR_PTC_1K_100C:
		temp_motor = is_motor_1 ? PTC_TEMP_MOTOR(1000.0, conf->m_ptc_motor_coeff, 100) : PTC_TEMP_MOTOR_2(1000.0, conf->m_ptc_motor_coeff, 100);
		break;

	case TEMP_SENSOR_KTY83_122: {
		// KTY83_122 datasheet used to approximate resistance at given temperature to cubic polynom
		// https://docs.google.com/spreadsheets/d/1iJA66biczfaXRNClSsrVF9RJuSAKoDG-bnRZFMOcuwU/edit?usp=sharing
		// Thanks to: https://vasilisks.wordpress.com/2017/12/14/getting-temperature-from-ntc-kty83-kty84-on-mcu/#more-645
		// You can change pull up resistor and update NTC_RES_MOTOR for your hardware without changing polynom
		float res = NTC_RES_MOTOR(ADC_Value[is_motor_1 ? ADC_IND_TEMP_MOTOR : ADC_IND_TEMP_MOTOR_2]);
		float pow2 = res * res;
		temp_motor = 0.0000000102114874947423 * pow2 * res - 0.000069967997703501 * pow2 +
				0.243402040973194 * res - 160.145048329356;
	} break;

	case TEMP_SENSOR_KTY84_130: {
		float res = NTC_RES_MOTOR(ADC_Value[is_motor_1 ? ADC_IND_TEMP_MOTOR : ADC_IND_TEMP_MOTOR_2]);
		temp_motor = -7.82531699e-12 * res * res * res * res + 6.34445902e-8 * res * res * res -
				0.00020119157  * res * res + 0.407683016 * res - 161.357536;
	} break;
	}

	// If the reading is messed up (by e.g. reading 0 on the ADC and dividing by 0) we avoid putting an
	// invalid value in the filter, as it will never recover. It is probably safest to keep running the
	// motor even if the temperature reading fails. A config option to reduce power on invalid temperature
	// readings might be useful.
	if (UTILS_IS_NAN(temp_motor) || UTILS_IS_INF(temp_motor) || temp_motor > 600.0 || temp_motor < -200.0) {
		temp_motor = -100.0;
	}

	UTILS_LP_FAST(motor->m_temp_motor, temp_motor, MOTOR_TEMP_LPF);

#ifdef HW_HAS_GATE_DRIVER_SUPPLY_MONITOR
	UTILS_LP_FAST(motor->m_gate_driver_voltage, GET_GATE_DRIVER_SUPPLY_VOLTAGE(), 0.01);
#endif

	const float l_current_min_tmp = conf->l_current_min * conf->l_current_min_scale;
	const float l_current_max_tmp = conf->l_current_max * conf->l_current_max_scale;

	// Temperature MOSFET
	float lo_min_mos = l_current_min_tmp;
	float lo_max_mos = l_current_max_tmp;
	if (motor->m_temp_fet < (conf->l_temp_fet_start + 0.1)) {
		// Keep values
	} else if (motor->m_temp_fet > (conf->l_temp_fet_end - 0.1)) {
		lo_min_mos = 0.0;
		lo_max_mos = 0.0;
		mc_interface_fault_stop(FAULT_CODE_OVER_TEMP_FET, !is_motor_1, false);
	} else {
		float maxc = fabsf(l_current_max_tmp);
		if (fabsf(l_current_min_tmp) > maxc) {
			maxc = fabsf(l_current_min_tmp);
		}

		maxc = utils_map(motor->m_temp_fet, conf->l_temp_fet_start, conf->l_temp_fet_end, maxc, 0.0);

		if (fabsf(l_current_min_tmp) > maxc) {
			lo_min_mos = SIGN(l_current_min_tmp) * maxc;
		}

		if (fabsf(l_current_max_tmp) > maxc) {
			lo_max_mos = SIGN(l_current_max_tmp) * maxc;
		}
	}

	// Temperature MOTOR
	float lo_min_mot = l_current_min_tmp;
	float lo_max_mot = l_current_max_tmp;
	if (motor->m_temp_motor < (conf->l_temp_motor_start + 0.1)) {
		// Keep values
	} else if (motor->m_temp_motor > (conf->l_temp_motor_end - 0.1)) {
		lo_min_mot = 0.0;
		lo_max_mot = 0.0;
		mc_interface_fault_stop(FAULT_CODE_OVER_TEMP_MOTOR, !is_motor_1, false);
	} else {
		float maxc = fabsf(l_current_max_tmp);
		if (fabsf(l_current_min_tmp) > maxc) {
			maxc = fabsf(l_current_min_tmp);
		}

		maxc = utils_map(motor->m_temp_motor, conf->l_temp_motor_start, conf->l_temp_motor_end, maxc, 0.0);

		if (fabsf(l_current_min_tmp) > maxc) {
			lo_min_mot = SIGN(l_current_min_tmp) * maxc;
		}

		if (fabsf(l_current_max_tmp) > maxc) {
			lo_max_mot = SIGN(l_current_max_tmp) * maxc;
		}
	}

	// Decreased temperatures during acceleration
	// in order to still have braking torque available
	const float temp_fet_accel_start = utils_map(conf->l_temp_accel_dec, 0.0, 1.0, conf->l_temp_fet_start, 25.0);
	const float temp_fet_accel_end = utils_map(conf->l_temp_accel_dec, 0.0, 1.0, conf->l_temp_fet_end, 25.0);
	const float temp_motor_accel_start = utils_map(conf->l_temp_accel_dec, 0.0, 1.0, conf->l_temp_motor_start, 25.0);
	const float temp_motor_accel_end = utils_map(conf->l_temp_accel_dec, 0.0, 1.0, conf->l_temp_motor_end, 25.0);

	float lo_fet_temp_accel = 0.0;
	if (motor->m_temp_fet < (temp_fet_accel_start + 0.1)) {
		lo_fet_temp_accel = l_current_max_tmp;
	} else if (motor->m_temp_fet > (temp_fet_accel_end - 0.1)) {
		lo_fet_temp_accel = 0.0;
	} else {
		lo_fet_temp_accel = utils_map(motor->m_temp_fet, temp_fet_accel_start,
				temp_fet_accel_end, l_current_max_tmp, 0.0);
	}

	float lo_motor_temp_accel = 0.0;
	if (motor->m_temp_motor < (temp_motor_accel_start + 0.1)) {
		lo_motor_temp_accel = l_current_max_tmp;
	} else if (motor->m_temp_motor > (temp_motor_accel_end - 0.1)) {
		lo_motor_temp_accel = 0.0;
	} else {
		lo_motor_temp_accel = utils_map(motor->m_temp_motor, temp_motor_accel_start,
				temp_motor_accel_end, l_current_max_tmp, 0.0);
	}

	// RPM max
	float lo_max_rpm = 0.0;
	const float rpm_pos_cut_start = conf->l_max_erpm * conf->l_erpm_start;
	const float rpm_pos_cut_end = conf->l_max_erpm;
	if (rpm_now < (rpm_pos_cut_start + 0.1)) {
		lo_max_rpm = l_current_max_tmp;
	} else if (rpm_now > (rpm_pos_cut_end - 0.1)) {
		lo_max_rpm = 0.0;
	} else {
		lo_max_rpm = utils_map(rpm_now, rpm_pos_cut_start, rpm_pos_cut_end, l_current_max_tmp, 0.0);
	}

	// RPM min
	float lo_min_rpm = 0.0;
	const float rpm_neg_cut_start = conf->l_min_erpm * conf->l_erpm_start;
	const float rpm_neg_cut_end = conf->l_min_erpm;
	if (rpm_now > (rpm_neg_cut_start - 0.1)) {
		lo_min_rpm = l_current_max_tmp;
	} else if (rpm_now < (rpm_neg_cut_end + 0.1)) {
		lo_min_rpm = 0.0;
	} else {
		lo_min_rpm = utils_map(rpm_now, rpm_neg_cut_start, rpm_neg_cut_end, l_current_max_tmp, 0.0);
	}

	// Duty max
	float lo_max_duty = 0.0;
	if (duty_now_abs < (conf->l_duty_start * conf->l_max_duty) || conf->l_duty_start > 0.99) {
		lo_max_duty = l_current_max_tmp;
	} else {
		lo_max_duty = utils_map(duty_now_abs, (conf->l_duty_start * conf->l_max_duty),
				conf->l_max_duty, l_current_max_tmp, 0.0);
	}

	float lo_max = utils_min_abs(lo_max_mos, lo_max_mot);
	float lo_min = utils_min_abs(lo_min_mos, lo_min_mot);

	lo_max = utils_min_abs(lo_max, lo_max_rpm);
	lo_max = utils_min_abs(lo_max, lo_min_rpm);
	lo_max = utils_min_abs(lo_max, lo_fet_temp_accel);
	lo_max = utils_min_abs(lo_max, lo_motor_temp_accel);
	lo_max = utils_min_abs(lo_max, lo_max_duty);

	if (lo_max < conf->cc_min_current) {
		lo_max = conf->cc_min_current;
	}

	if (lo_min > -conf->cc_min_current) {
		lo_min = -conf->cc_min_current;
	}

	conf->lo_current_max = lo_max;
	conf->lo_current_min = lo_min;

	// Battery cutoff
	float lo_in_max_batt = 0.0;
	if (v_in > (conf->l_battery_cut_start - 0.1)) {
		lo_in_max_batt = conf->l_in_current_max;
	} else if (v_in < (conf->l_battery_cut_end + 0.1)) {
		lo_in_max_batt = 0.0;
	} else {
		lo_in_max_batt = utils_map(v_in, conf->l_battery_cut_start,
				conf->l_battery_cut_end, conf->l_in_current_max, 0.0);
	}

	// Wattage limits
	const float lo_in_max_watt = conf->l_watt_max / v_in;
	const float lo_in_min_watt = conf->l_watt_min / v_in;

	float lo_in_max = utils_min_abs(lo_in_max_watt, lo_in_max_batt);
	float lo_in_min = lo_in_min_watt;

	// BMS limits
	bms_update_limits(&lo_in_min,  &lo_in_max, conf->l_in_current_min, conf->l_in_current_max);

	conf->lo_in_current_max = utils_min_abs(conf->l_in_current_max, lo_in_max);
	conf->lo_in_current_min = utils_min_abs(conf->l_in_current_min, lo_in_min);

	// Maximum current right now
//	float duty_abs = fabsf(mc_interface_get_duty_cycle_now());
//
//	// TODO: This is not an elegant solution.
//	if (m_conf.motor_type == MOTOR_TYPE_FOC) {
//		duty_abs *= SQRT3_BY_2;
//	}
//
//	if (duty_abs > 0.001) {
//		conf->lo_current_motor_max_now = utils_min_abs(conf->lo_current_max, conf->lo_in_current_max / duty_abs);
//		conf->lo_current_motor_min_now = utils_min_abs(conf->lo_current_min, conf->lo_in_current_min / duty_abs);
//	} else {
//		conf->lo_current_motor_max_now = conf->lo_current_max;
//		conf->lo_current_motor_min_now = conf->lo_current_min;
//	}

	// Note: The above code should work, but many people have reported issues with it. Leaving it
	// disabled for now until I have done more investigation.
	conf->lo_current_motor_max_now = conf->lo_current_max;
	conf->lo_current_motor_min_now = conf->lo_current_min;
}

static volatile motor_if_state_t *motor_now(void) {
#ifdef HW_HAS_DUAL_MOTORS
	return mc_interface_motor_now() == 1 ? &m_motor_1 : &m_motor_2;
#else
	return &m_motor_1;
#endif
}

static void run_timer_tasks(volatile motor_if_state_t *motor) {
	bool is_motor_1 = motor == &m_motor_1;
	mc_interface_select_motor_thread(is_motor_1 ? 1 : 2);

	UTILS_LP_FAST(motor->m_input_voltage_filtered_slower, motor->m_input_voltage_filtered, 0.01);

	// Update backup data (for motor 1 only)
	if (is_motor_1) {
		uint64_t odometer = mc_interface_get_distance_abs();
		g_backup.odometer += odometer - m_motor_1.m_odometer_last;
		m_motor_1.m_odometer_last = odometer;

		uint64_t runtime = chVTGetSystemTimeX() / CH_CFG_ST_FREQUENCY;

		// Handle wrap around
		if (runtime < m_motor_1.m_runtime_last) {
			m_motor_1.m_runtime_last = 0;
		}

		g_backup.runtime += runtime - m_motor_1.m_runtime_last;
		m_motor_1.m_runtime_last = runtime;
	}

	motor->m_f_samp_now = mc_interface_get_sampling_frequency_now();

	// Decrease fault iterations
	if (motor->m_ignore_iterations > 0) {
		motor->m_ignore_iterations--;
	} else {
		if (!(is_motor_1 ? IS_DRV_FAULT() : IS_DRV_FAULT_2())) {
			motor->m_fault_now = FAULT_CODE_NONE;
		}
	}

	if (is_motor_1 ? IS_DRV_FAULT() : IS_DRV_FAULT_2()) {
		motor->m_drv_fault_iterations++;
		if (motor->m_drv_fault_iterations >= motor->m_conf.m_fault_stop_time_ms) {
			HW_RESET_DRV_FAULTS();
			motor->m_drv_fault_iterations = 0;
		}
	} else {
		motor->m_drv_fault_iterations = 0;
	}

	update_override_limits(motor, &motor->m_conf);

	// Update auxiliary output
	switch (motor->m_conf.m_out_aux_mode) {
	case OUT_AUX_MODE_UNUSED:
		break;

	case OUT_AUX_MODE_OFF:
		AUX_OFF();
		break;

	case OUT_AUX_MODE_ON_AFTER_2S:
		if (chVTGetSystemTimeX() >= MS2ST(2000)) {
			AUX_ON();
		}
		break;

	case OUT_AUX_MODE_ON_AFTER_5S:
		if (chVTGetSystemTimeX() >= MS2ST(5000)) {
			AUX_ON();
		}
		break;

	case OUT_AUX_MODE_ON_AFTER_10S:
		if (chVTGetSystemTimeX() >= MS2ST(10000)) {
			AUX_ON();
		}
		break;

	case OUT_AUX_MODE_ON_WHEN_RUNNING:
		if (mc_interface_get_state() == MC_STATE_RUNNING) {
			AUX_ON();
		} else {
			AUX_OFF();
		}
		break;

	case OUT_AUX_MODE_ON_WHEN_NOT_RUNNING:
		if (mc_interface_get_state() == MC_STATE_RUNNING) {
			AUX_OFF();
		} else {
			AUX_ON();
		}
		break;

	case OUT_AUX_MODE_MOTOR_50:
		if (mc_interface_temp_motor_filtered() > 50.0) {AUX_ON();} else {AUX_OFF();}
		break;

	case OUT_AUX_MODE_MOSFET_50:
		if (mc_interface_temp_fet_filtered() > 50.0) {AUX_ON();} else {AUX_OFF();}
		break;

	case OUT_AUX_MODE_MOTOR_70:
		if (mc_interface_temp_motor_filtered() > 70.0) {AUX_ON();} else {AUX_OFF();}
		break;

	case OUT_AUX_MODE_MOSFET_70:
		if (mc_interface_temp_fet_filtered() > 70.0) {AUX_ON();} else {AUX_OFF();}
		break;

	case OUT_AUX_MODE_MOTOR_MOSFET_50:
		if (mc_interface_temp_motor_filtered() > 50.0 ||
				mc_interface_temp_fet_filtered() > 50.0) {AUX_ON();} else {AUX_OFF();}
		break;

	case OUT_AUX_MODE_MOTOR_MOSFET_70:
		if (mc_interface_temp_motor_filtered() > 70.0 ||
				mc_interface_temp_fet_filtered() > 70.0) {AUX_ON();} else {AUX_OFF();}
		break;
	}

	// Trigger encoder error rate fault, using 5% errors as threshold.
	// Relevant only in FOC mode with encoder enabled
	if(motor->m_conf.motor_type == MOTOR_TYPE_FOC &&
			motor->m_conf.foc_sensor_mode == FOC_SENSOR_MODE_ENCODER &&
			mcpwm_foc_is_using_encoder() &&
			encoder_spi_get_error_rate() > 0.05) {
		mc_interface_fault_stop(FAULT_CODE_ENCODER_SPI, !is_motor_1, false);
	}

	if(motor->m_conf.motor_type == MOTOR_TYPE_FOC &&
			motor->m_conf.foc_sensor_mode == FOC_SENSOR_MODE_ENCODER &&
			mcpwm_foc_is_using_encoder() &&
			encoder_pwm_get_error_rate() > 0.05) {
		mc_interface_fault_stop(FAULT_CODE_ENCODER_SINCOS_BELOW_MIN_AMPLITUDE, !is_motor_1, false);
	}

	if(motor->m_conf.motor_type == MOTOR_TYPE_FOC &&
			motor->m_conf.foc_sensor_mode == FOC_SENSOR_MODE_ENCODER &&
			mcpwm_foc_is_using_encoder() &&
			encoder_pwm_time_since_reading() > 0.2f) {
		mc_interface_fault_stop(FAULT_CODE_ENCODER_SPI, !is_motor_1, false);
	}

	if(motor->m_conf.motor_type == MOTOR_TYPE_FOC &&
			motor->m_conf.foc_sensor_mode == FOC_SENSOR_MODE_ENCODER &&
			mcpwm_foc_is_using_encoder() &&
			encoder_get_no_magnet_error_rate() > 0.05) {
		mc_interface_fault_stop(FAULT_CODE_ENCODER_NO_MAGNET, !is_motor_1, false);
	}

	if(motor->m_conf.motor_type == MOTOR_TYPE_FOC &&
			motor->m_conf.foc_sensor_mode == FOC_SENSOR_MODE_ENCODER &&
			motor->m_conf.m_sensor_port_mode == SENSOR_PORT_MODE_PWM_ENCODER) {
		if (encoder_pwm_time_since_reading() > 0.2f)
			mc_interface_fault_stop(FAULT_CODE_ENCODER_LOST, !is_motor_1, false);
		if (encoder_get_no_magnet_error_rate() > 0.05f)
			mc_interface_fault_stop(FAULT_CODE_ENCODER_NO_MAGNET, !is_motor_1, false);
	}

	if(motor->m_conf.motor_type == MOTOR_TYPE_FOC &&
			motor->m_conf.foc_sensor_mode == FOC_SENSOR_MODE_ENCODER &&
			motor->m_conf.m_sensor_port_mode == SENSOR_PORT_MODE_SINCOS) {

		if (encoder_sincos_get_signal_below_min_error_rate() > 0.05)
			mc_interface_fault_stop(FAULT_CODE_ENCODER_SINCOS_BELOW_MIN_AMPLITUDE, !is_motor_1, false);
		if (encoder_sincos_get_signal_above_max_error_rate() > 0.05)
			mc_interface_fault_stop(FAULT_CODE_ENCODER_SINCOS_ABOVE_MAX_AMPLITUDE, !is_motor_1, false);
	}

	if (motor->m_conf.motor_type == MOTOR_TYPE_FOC &&
				motor->m_conf.foc_sensor_mode == FOC_SENSOR_MODE_ENCODER &&
				motor->m_conf.m_sensor_port_mode == SENSOR_PORT_MODE_AS5047_SPI) {
		if (!encoder_AS504x_get_diag().is_connected) {
			mc_interface_fault_stop(FAULT_CODE_ENCODER_SPI, !is_motor_1, false);
		}

		if (encoder_AS504x_get_diag().is_Comp_high) {
			mc_interface_fault_stop(FAULT_CODE_ENCODER_NO_MAGNET, !is_motor_1, false);
		} else if(encoder_AS504x_get_diag().is_Comp_low) {
			mc_interface_fault_stop(FAULT_CODE_ENCODER_MAGNET_TOO_STRONG, !is_motor_1, false);
		}
	}

	if(motor->m_conf.motor_type == MOTOR_TYPE_FOC &&
			motor->m_conf.foc_sensor_mode == FOC_SENSOR_MODE_ENCODER &&
			motor->m_conf.m_sensor_port_mode == SENSOR_PORT_MODE_AD2S1205) {
		if (encoder_resolver_loss_of_tracking_error_rate() > 0.05)
			mc_interface_fault_stop(FAULT_CODE_RESOLVER_LOT, !is_motor_1, false);
		if (encoder_resolver_degradation_of_signal_error_rate() > 0.05)
			mc_interface_fault_stop(FAULT_CODE_RESOLVER_DOS, !is_motor_1, false);
		if (encoder_resolver_loss_of_signal_error_rate() > 0.04)
			mc_interface_fault_stop(FAULT_CODE_RESOLVER_LOS, !is_motor_1, false);
	}
	// TODO: Implement for BLDC and GPDRIVE
	if(motor->m_conf.motor_type == MOTOR_TYPE_FOC) {
		float curr0_offset;
		float curr1_offset;
		float curr2_offset;

#ifdef HW_HAS_DUAL_MOTORS
		mcpwm_foc_get_current_offsets(&curr0_offset, &curr1_offset, &curr2_offset, motor == &m_motor_2);
#else
		mcpwm_foc_get_current_offsets(&curr0_offset, &curr1_offset, &curr2_offset, false);
#endif

#ifdef HW_HAS_DUAL_PARALLEL
#define MIDDLE_ADC 4096
#else
#define MIDDLE_ADC 2048
#endif

		if (fabsf(curr0_offset - MIDDLE_ADC) > HW_MAX_CURRENT_OFFSET) {
			mc_interface_fault_stop(FAULT_CODE_HIGH_OFFSET_CURRENT_SENSOR_1, !is_motor_1, false);
		}
		if (fabsf(curr1_offset - MIDDLE_ADC) > HW_MAX_CURRENT_OFFSET) {
			mc_interface_fault_stop(FAULT_CODE_HIGH_OFFSET_CURRENT_SENSOR_2, !is_motor_1, false);
		}
#ifdef HW_HAS_3_SHUNTS
		if (fabsf(curr2_offset - MIDDLE_ADC) > HW_MAX_CURRENT_OFFSET) {
			mc_interface_fault_stop(FAULT_CODE_HIGH_OFFSET_CURRENT_SENSOR_3, !is_motor_1, false);
		}
#endif
	}

	// Monitor currents balance. The sum of the 3 currents should be zero
#ifdef HW_HAS_3_SHUNTS
	if (!motor->m_conf.foc_sample_high_current) { // This won't work when high current sampling is used
		motor->m_motor_current_unbalance = mc_interface_get_abs_motor_current_unbalance();

		if (fabsf(motor->m_motor_current_unbalance) > fabsf(MCCONF_MAX_CURRENT_UNBALANCE)) {
			UTILS_LP_FAST(motor->m_motor_current_unbalance_error_rate, 1.0, (1 / 1000.0));
		} else {
			UTILS_LP_FAST(motor->m_motor_current_unbalance_error_rate, 0.0, (1 / 1000.0));
		}

		if (motor->m_motor_current_unbalance_error_rate > MCCONF_MAX_CURRENT_UNBALANCE_RATE) {
			mc_interface_fault_stop(FAULT_CODE_UNBALANCED_CURRENTS, !is_motor_1, false);
		}
	}
#endif

#ifdef HW_HAS_WHEEL_SPEED_SENSOR
	hw_update_speed_sensor();
#endif
}

static THD_FUNCTION(timer_thread, arg) {
	(void)arg;

	chRegSetThreadName("mcif timer");

	for(;;) {
		run_timer_tasks(&m_motor_1);
#ifdef HW_HAS_DUAL_MOTORS
		run_timer_tasks(&m_motor_2);
#endif

		chThdSleepMilliseconds(1);
	}
}

static void update_stats(volatile motor_if_state_t *motor) {
	mc_interface_select_motor_thread(motor == (&m_motor_1) ? 1 : 2);

	setup_values val = mc_interface_get_setup_values();

	const double power = mc_interface_get_input_voltage_filtered() * fabsf(val.current_in_tot);
	const double speed = mc_interface_get_speed();
	const double temp_mos = mc_interface_temp_fet_filtered();
	const double temp_mot = mc_interface_temp_motor_filtered();

	motor->m_stats.power_sum += power;
	motor->m_stats.speed_sum += fabs(speed);
	motor->m_stats.temp_mos_sum += temp_mos;
	motor->m_stats.temp_motor_sum += temp_mot;
	motor->m_stats.current_sum += fabs((double)(val.current_tot));
	motor->m_stats.samples += (double)1.0;

	if (power > (double)motor->m_stats.max_power) {
		motor->m_stats.max_power = power;
	}

	if (fabs(speed) > (double)motor->m_stats.max_speed) {
		motor->m_stats.max_speed = fabsf(speed);
	}

	if (temp_mos > (double)motor->m_stats.max_temp_mos) {
		motor->m_stats.max_temp_mos = temp_mos;
	}

	if (temp_mot > (double)motor->m_stats.max_temp_motor) {
		motor->m_stats.max_temp_motor = temp_mot;
	}

	if (fabsf(val.current_tot) > motor->m_stats.max_current) {
		motor->m_stats.max_current = fabsf(val.current_tot);
	}
}

float mc_interface_stat_speed_avg(void) {
	volatile setup_stats *s = &motor_now()->m_stats;
	double res = s->speed_sum / s->samples;
	return res;
}

float mc_interface_stat_speed_max(void) {
	return motor_now()->m_stats.max_speed;
}

float mc_interface_stat_power_avg(void) {
	volatile setup_stats *s = &motor_now()->m_stats;
	double res = s->power_sum / s->samples;
	return res;
}

float mc_interface_stat_power_max(void) {
	return motor_now()->m_stats.max_power;
}

float mc_interface_stat_current_avg(void) {
	volatile setup_stats *s = &motor_now()->m_stats;
	double res = s->current_sum / s->samples;
	return res;
}

float mc_interface_stat_current_max(void) {
	return motor_now()->m_stats.max_current;
}

float mc_interface_stat_temp_mosfet_avg(void) {
	volatile setup_stats *s = &motor_now()->m_stats;
	double res = s->temp_mos_sum / s->samples;
	return res;
}

float mc_interface_stat_temp_mosfet_max(void) {
	return motor_now()->m_stats.max_temp_mos;
}

float mc_interface_stat_temp_motor_avg(void) {
	volatile setup_stats *s = &motor_now()->m_stats;
	double res = s->temp_motor_sum / s->samples;
	return res;
}

float mc_interface_stat_temp_motor_max(void) {
	return motor_now()->m_stats.max_temp_motor;
}

float mc_interface_stat_count_time(void) {
	return UTILS_AGE_S(motor_now()->m_stats.time_start);
}

void mc_interface_stat_reset(void) {
	volatile setup_stats *s = &motor_now()->m_stats;
	memset((void*)s, 0, sizeof(setup_stats));
	s->time_start = chVTGetSystemTimeX();
	s->max_temp_mos = -300.0;
	s->max_temp_motor = -300.0;
}

static THD_FUNCTION(stat_thread, arg) {
	(void)arg;

	chRegSetThreadName("StatCounter");

	for(;;) {
		update_stats(&m_motor_1);
#ifdef HW_HAS_DUAL_MOTORS
		update_stats(&m_motor_2);
#endif

		chThdSleepMilliseconds(10);
	}
}

static THD_FUNCTION(sample_send_thread, arg) {
	(void)arg;

	chRegSetThreadName("SampleSender");
	sample_send_tp = chThdGetSelfX();

	for(;;) {
		chEvtWaitAny((eventmask_t) 1);

		int len = 0;
		int offset = 0;

		switch (m_sample_mode_last) {
		case DEBUG_SAMPLING_NOW:
		case DEBUG_SAMPLING_START:
			len = m_sample_len;
			break;

		case DEBUG_SAMPLING_TRIGGER_START:
		case DEBUG_SAMPLING_TRIGGER_FAULT:
		case DEBUG_SAMPLING_TRIGGER_START_NOSEND:
		case DEBUG_SAMPLING_TRIGGER_FAULT_NOSEND:
			len = ADC_SAMPLE_MAX_LEN;
			offset = m_sample_trigger - m_sample_len;
			break;

		default:
			break;
		}

		for (int i = 0;i < len;i++) {
			uint8_t buffer[40];
			int32_t index = 0;
			int ind_samp = i + offset;

			while (ind_samp >= ADC_SAMPLE_MAX_LEN) {
				ind_samp -= ADC_SAMPLE_MAX_LEN;
			}

			while (ind_samp < 0) {
				ind_samp += ADC_SAMPLE_MAX_LEN;
			}

			buffer[index++] = COMM_SAMPLE_PRINT;

			if (m_sample_raw) {
				buffer_append_float32_auto(buffer, (float)m_curr0_samples[ind_samp], &index);
				buffer_append_float32_auto(buffer, (float)m_curr1_samples[ind_samp], &index);
				buffer_append_float32_auto(buffer, (float)m_ph1_samples[ind_samp], &index);
				buffer_append_float32_auto(buffer, (float)m_ph2_samples[ind_samp], &index);
				buffer_append_float32_auto(buffer, (float)m_ph3_samples[ind_samp], &index);
				buffer_append_float32_auto(buffer, (float)m_vzero_samples[ind_samp], &index);
				buffer_append_float32_auto(buffer, (float)m_curr_fir_samples[ind_samp], &index);
			} else {
				buffer_append_float32_auto(buffer, (float)m_curr0_samples[ind_samp] * FAC_CURRENT, &index);
				buffer_append_float32_auto(buffer, (float)m_curr1_samples[ind_samp] * FAC_CURRENT, &index);
				buffer_append_float32_auto(buffer, ((float)m_ph1_samples[ind_samp] / 4096.0 * V_REG) * ((VIN_R1 + VIN_R2) / VIN_R2) * ADC_VOLTS_PH_FACTOR, &index);
				buffer_append_float32_auto(buffer, ((float)m_ph2_samples[ind_samp] / 4096.0 * V_REG) * ((VIN_R1 + VIN_R2) / VIN_R2) * ADC_VOLTS_PH_FACTOR, &index);
				buffer_append_float32_auto(buffer, ((float)m_ph3_samples[ind_samp] / 4096.0 * V_REG) * ((VIN_R1 + VIN_R2) / VIN_R2) * ADC_VOLTS_PH_FACTOR, &index);
				buffer_append_float32_auto(buffer, ((float)m_vzero_samples[ind_samp] / 4096.0 * V_REG) * ((VIN_R1 + VIN_R2) / VIN_R2) * ADC_VOLTS_INPUT_FACTOR, &index);
				buffer_append_float32_auto(buffer, (float)m_curr_fir_samples[ind_samp] / (8.0 / FAC_CURRENT), &index);
			}

			buffer_append_float32_auto(buffer, (float)m_f_sw_samples[ind_samp] * 10.0, &index);
			buffer[index++] = m_status_samples[ind_samp];
			buffer[index++] = m_phase_samples[ind_samp];

			commands_send_packet(buffer, index);
		}
	}
}

static THD_FUNCTION(fault_stop_thread, arg) {
	(void)arg;

	chRegSetThreadName("Fault Stop");
	fault_stop_tp = chThdGetSelfX();

	for(;;) {
		chEvtWaitAny((eventmask_t) 1);
#ifdef HW_HAS_DUAL_MOTORS
		volatile motor_if_state_t *motor = m_fault_stop_is_second_motor ? &m_motor_2 : &m_motor_1;
#else
		volatile motor_if_state_t *motor = &m_motor_1;
#endif

		mc_interface_select_motor_thread(m_fault_stop_is_second_motor ? 2 : 1);

		if (motor->m_fault_now == m_fault_stop_fault) {
			motor->m_ignore_iterations = motor->m_conf.m_fault_stop_time_ms;
			continue;
		}

		if (mc_interface_dccal_done() && motor->m_fault_now == FAULT_CODE_NONE) {
			// Sent to terminal fault logger so that all faults and their conditions
			// can be printed for debugging.
			utils_sys_lock_cnt();
			volatile int val_samp = TIM8->CCR1;
			volatile int current_samp = TIM1->CCR4;
			volatile int tim_top = TIM1->ARR;
			utils_sys_unlock_cnt();

			fault_data fdata;
			fdata.motor = m_fault_stop_is_second_motor ? 2 : 1;
			fdata.fault = m_fault_stop_fault;
			fdata.current = mc_interface_get_tot_current();
			fdata.current_filtered = mc_interface_get_tot_current_filtered();
			fdata.voltage = GET_INPUT_VOLTAGE();
			fdata.gate_driver_voltage = motor->m_gate_driver_voltage;
			fdata.duty = mc_interface_get_duty_cycle_now();
			fdata.rpm = mc_interface_get_rpm();
			fdata.tacho = mc_interface_get_tachometer_value(false);
			fdata.cycles_running = motor->m_cycles_running;
			fdata.tim_val_samp = val_samp;
			fdata.tim_current_samp = current_samp;
			fdata.tim_top = tim_top;
			fdata.comm_step = mcpwm_get_comm_step();
			fdata.temperature = NTC_TEMP(ADC_IND_TEMP_MOS);
#ifdef HW_HAS_DRV8301
			if (m_fault_stop_fault == FAULT_CODE_DRV) {
				fdata.drv8301_faults = drv8301_read_faults();
			}
#elif defined(HW_HAS_DRV8320S)
			if (m_fault_stop_fault == FAULT_CODE_DRV) {
				fdata.drv8301_faults = drv8320s_read_faults();
			}
#elif defined(HW_HAS_DRV8323S)
			if (m_fault_stop_fault == FAULT_CODE_DRV) {
				fdata.drv8301_faults = drv8323s_read_faults();
			}
#endif
			terminal_add_fault_data(&fdata);
		}

		motor->m_ignore_iterations = motor->m_conf.m_fault_stop_time_ms;

		switch (motor->m_conf.motor_type) {
		case MOTOR_TYPE_BLDC:
		case MOTOR_TYPE_DC:
			mcpwm_stop_pwm();
			break;

		case MOTOR_TYPE_FOC:
			mcpwm_foc_stop_pwm(m_fault_stop_is_second_motor);
			break;

		case MOTOR_TYPE_GPD:
			gpdrive_set_mode(GPD_OUTPUT_MODE_NONE);
			break;

		default:
			break;
		}

		motor->m_fault_now = m_fault_stop_fault;
	}
}

/**
 * Get mc_configuration CRC (motor 1 or 2)
 *
 * @param conf
 * Pointer to mc_configuration or NULL for current config
 *
 * @param is_motor_2
 * true if motor2, false if motor1
 * 
 * @return
 * CRC16 (with crc field in struct temporarily set to zero).
 */
unsigned mc_interface_calc_crc(mc_configuration* conf_in, bool is_motor_2) {
	volatile mc_configuration* conf = conf_in;

	if(conf == NULL) {
		if(is_motor_2) {
#ifdef HW_HAS_DUAL_MOTORS
			conf = &(m_motor_2.m_conf);
#else
			return 0; //shouldn't be here
#endif
		} else {
			conf = &(m_motor_1.m_conf);
		}
	}

	unsigned crc_old = conf->crc;
	conf->crc = 0;
	unsigned crc_new = crc16((uint8_t*)conf, sizeof(mc_configuration));
	conf->crc = crc_old;
	return crc_new;
}<|MERGE_RESOLUTION|>--- conflicted
+++ resolved
@@ -229,10 +229,6 @@
 		encoder_init_pwm();
 		break;
 
-	case SENSOR_PORT_MODE_PWM_ENCODER:
-		encoder_init_pwm();
-		break;
-
 	case SENSOR_PORT_MODE_AD2S1205:
 		encoder_init_ad2s1205_spi();
 		break;
@@ -363,15 +359,10 @@
 			break;
 
 		case SENSOR_PORT_MODE_MT6816_SPI:
-<<<<<<< HEAD
-			encoder_init_mt6816_spi();
-			break;
-=======
 #if 0
 			encoder_init_mt6816_spi();
 			break;
 #endif
->>>>>>> df5bd9a3
 
 		case SENSOR_PORT_MODE_PWM_ENCODER:
 			encoder_init_pwm();
@@ -2504,9 +2495,10 @@
 
 	if(motor->m_conf.motor_type == MOTOR_TYPE_FOC &&
 			motor->m_conf.foc_sensor_mode == FOC_SENSOR_MODE_ENCODER &&
-			motor->m_conf.m_sensor_port_mode == SENSOR_PORT_MODE_PWM_ENCODER) {
+			(motor->m_conf.m_sensor_port_mode == SENSOR_PORT_MODE_PWM_ENCODER ||
+			motor->m_conf.m_sensor_port_mode == SENSOR_PORT_MODE_MT6816_SPI)) {
 		if (encoder_pwm_time_since_reading() > 0.2f)
-			mc_interface_fault_stop(FAULT_CODE_ENCODER_LOST, !is_motor_1, false);
+			mc_interface_fault_stop(FAULT_CODE_ENCODER_SPI, !is_motor_1, false);
 		if (encoder_get_no_magnet_error_rate() > 0.05f)
 			mc_interface_fault_stop(FAULT_CODE_ENCODER_NO_MAGNET, !is_motor_1, false);
 	}
