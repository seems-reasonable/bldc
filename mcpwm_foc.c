--- conflicted
+++ resolved
@@ -2720,11 +2720,6 @@
 	}
 
 	// Update and the observer gain.
-<<<<<<< HEAD
-	motor->m_gamma_now = utils_map(fabsf(motor->m_motor_state.duty_now),
-	                               0.0, 30.0 / motor->m_motor_state.v_bus, motor->m_conf->foc_observer_gain_slow * motor->m_conf->foc_observer_gain,
-	                               motor->m_conf->foc_observer_gain);
-=======
 
 	// Old gain scaling, based on duty cycle
 //	motor->m_gamma_now = utils_map(fabsf(motor->m_motor_state.duty_now), 0.0, 1.0,
@@ -2736,7 +2731,6 @@
 			0.0, 40.0 / motor->m_motor_state.v_bus,
 			motor->m_conf->foc_observer_gain_slow * motor->m_conf->foc_observer_gain,
 			motor->m_conf->foc_observer_gain);
->>>>>>> 7391330f
 }
 
 static THD_FUNCTION(timer_thread, arg) {
